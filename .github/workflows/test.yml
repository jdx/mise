name: test
on:
  push:
    tags: ["v*"]
    branches: ["main", "mise"]
  pull_request:
    branches: ["main"]
  workflow_dispatch:
  workflow_call:

concurrency:
  group: ${{ github.workflow }}-${{ github.ref }}
  cancel-in-progress: ${{ github.event_name != 'push' }}

env:
  CARGO_TERM_COLOR: always
  MISE_TRUSTED_CONFIG_PATHS: ${{ github.workspace }}
  MISE_EXPERIMENTAL: 1
  MISE_LOCKFILE: 1
  RUST_BACKTRACE: 1
  GITHUB_TOKEN: ${{ secrets.MISE_GH_TOKEN || secrets.GITHUB_TOKEN }}

permissions:
  pull-requests: write

jobs:
  build-ubuntu:
    runs-on: ubuntu-latest
    timeout-minutes: 60
    steps:
      - uses: actions/checkout@34e114876b0b11c390a56381ad16ebd13914f8d5 # v4
      - uses: Swatinem/rust-cache@98c8021b550208e191a6a3145459bfc9fb29c4c0 # v2
        with:
          shared-key: build
          save-if: false
      - run: |
          cargo build --all-features
          echo "$PWD/target/debug" >> "$GITHUB_PATH"
      - run: mise -v
      - uses: actions/upload-artifact@ea165f8d65b6e75b540449e92b4886f43607fa02 # v4
        with:
          name: mise-ubuntu-latest
          path: target/debug/mise
      - uses: actions/cache@0057852bfaa89a56745cba8c7296529d2fc39830 # v4
        with:
          key: ${{ runner.os }}-${{ runner.arch }}-mise-tools-${{ hashFiles('mise.lock') }}
          path: |
            ~/.local/share/mise
            ~/.cache/mise
      - run: mise x wait-for-gh-rate-limit -- wait-for-gh-rate-limit
      - run: mise i

<<<<<<< HEAD
  build-macos:
    runs-on: macos-latest
    timeout-minutes: 60
    steps:
      - uses: actions/checkout@34e114876b0b11c390a56381ad16ebd13914f8d5 # v4
      - uses: Swatinem/rust-cache@98c8021b550208e191a6a3145459bfc9fb29c4c0 # v2
        with:
          shared-key: build
      - run: |
          cargo build --all-features
          echo "$PWD/target/debug" >> "$GITHUB_PATH"
      - run: mise -v
      - uses: actions/upload-artifact@ea165f8d65b6e75b540449e92b4886f43607fa02 # v4
        with:
          name: mise-macos-latest
          path: target/debug/mise
      - uses: actions/cache@0057852bfaa89a56745cba8c7296529d2fc39830 # v4
        with:
          key: ${{ runner.os }}-${{ runner.arch }}-mise-tools-${{ hashFiles('mise.lock') }}
          path: |
            ~/.local/share/mise
            ~/.cache/mise
      - run: mise i
      - run: mise x -- wait-for-gh-rate-limit

=======
>>>>>>> 3a3c23cd
  build-windows:
    runs-on: windows-latest
    timeout-minutes: 60
    env:
      MISE_DATA_DIR: ~/.local/share/mise
      MISE_CACHE_DIR: ~/.cache/mise
    steps:
      - uses: actions/checkout@34e114876b0b11c390a56381ad16ebd13914f8d5 # v4
      - uses: Swatinem/rust-cache@98c8021b550208e191a6a3145459bfc9fb29c4c0 # v2
        with:
          shared-key: build
      - shell: pwsh
        run: |
          cargo build
          Add-Content $env:GITHUB_PATH "$env:GITHUB_WORKSPACE\target\debug"
      - run: mise -v
      - uses: actions/upload-artifact@ea165f8d65b6e75b540449e92b4886f43607fa02 # v4
        with:
          name: mise-windows-latest
          path: target/debug/mise.exe
      - uses: actions/cache@0057852bfaa89a56745cba8c7296529d2fc39830 # v4
        with:
          key: ${{ runner.os }}-${{ runner.arch }}-mise-tools-${{ hashFiles('mise.lock') }}
          path: |
            ~/.local/share/mise
            ~/.cache/mise
      - run: mise x wait-for-gh-rate-limit -- wait-for-gh-rate-limit
      - run: mise i

  unit:
    strategy:
      fail-fast: false
      # matrix: { os: [ubuntu-latest, macos-latest] }
      matrix: { os: [macos-latest] }
    runs-on: ${{ matrix.os }}
    timeout-minutes: 30
    steps:
      - uses: actions/checkout@34e114876b0b11c390a56381ad16ebd13914f8d5 # v4
        with:
          repository: ${{ github.event.pull_request.head.repo.full_name }}
          ref: ${{ github.head_ref }}
<<<<<<< HEAD
      - uses: taiki-e/install-action@0aa4f22591557b744fe31e55dbfcdfea74a073f7 # v2
        with:
          tool: cargo-deny,cargo-msrv,cargo-machete
      - run: rustup component add llvm-tools-preview
=======
          submodules: true
>>>>>>> 3a3c23cd
      - uses: Swatinem/rust-cache@98c8021b550208e191a6a3145459bfc9fb29c4c0 # v2
        with:
          shared-key: build
          save-if: ${{ github.ref == 'refs/heads/main' }}
      - run: |
          cargo build --all-features
          echo "$PWD/target/debug" >> "$GITHUB_PATH"
      - uses: actions/cache@0057852bfaa89a56745cba8c7296529d2fc39830 # v4
        with:
          key: ${{ runner.os }}-${{ runner.arch }}-mise-tools-${{ hashFiles('mise.lock') }}
          path: |
            ~/.local/share/mise
            ~/.cache/mise
      - run: mise x wait-for-gh-rate-limit -- wait-for-gh-rate-limit
      - run: mise install
      - run: mise x -- cargo test --all-features

  nightly:
    runs-on: ubuntu-latest
    timeout-minutes: 10
    steps:
      - uses: actions/checkout@34e114876b0b11c390a56381ad16ebd13914f8d5 # v4
        with:
          repository: ${{ github.event.pull_request.head.repo.full_name }}
          ref: ${{ github.head_ref }}
      - run: rustup default nightly
      - uses: Swatinem/rust-cache@98c8021b550208e191a6a3145459bfc9fb29c4c0 # v2
        with:
          shared-key: nightly
      - run: |
          cargo build --all-features
          echo "$PWD/target/debug" >> "$GITHUB_PATH"
      - uses: actions/cache@0057852bfaa89a56745cba8c7296529d2fc39830 # v4
        with:
          key: ${{ runner.os }}-${{ runner.arch }}-mise-tools-${{ hashFiles('mise.lock') }}
          path: |
            ~/.local/share/mise
            ~/.cache/mise
      - run: mise x wait-for-gh-rate-limit -- wait-for-gh-rate-limit
      - run: mise install
      - run: mise run test

  lint:
    runs-on: ubuntu-latest
    timeout-minutes: 15
    needs: [build-ubuntu]
    steps:
      - uses: actions/checkout@34e114876b0b11c390a56381ad16ebd13914f8d5 # v4
        with:
          repository: ${{ github.event.pull_request.head.repo.full_name }}
          ref: ${{ github.head_ref }}
          submodules: true
      - uses: rui314/setup-mold@v1
      - uses: taiki-e/install-action@0aa4f22591557b744fe31e55dbfcdfea74a073f7 # v2
        with:
          tool: cargo-deny,cargo-msrv,cargo-machete
      - uses: Swatinem/rust-cache@98c8021b550208e191a6a3145459bfc9fb29c4c0 # v2
        with:
          shared-key: build
          save-if: ${{ github.ref == 'refs/heads/main' }}
      - uses: actions/download-artifact@d3f86a106a0bac45b974a628896c90dbdf5c8093 # v4
        with:
          name: mise-ubuntu-latest
          path: target/debug
      - run: echo "$PWD/target/debug" >> "$GITHUB_PATH" && chmod +x target/debug/mise
      - uses: actions/cache@0057852bfaa89a56745cba8c7296529d2fc39830 # v4
        with:
          key: ${{ runner.os }}-${{ runner.arch }}-mise-tools-${{ hashFiles('mise.lock') }}
          path: |
            ~/.local/share/mise
            ~/.cache/mise
      - run: mise x wait-for-gh-rate-limit -- wait-for-gh-rate-limit
      - run: mise install
      - run: mise x -- bun i
      - run: cargo deny check
      - run: cargo msrv verify
      - run: cargo machete --with-metadata
      - run: ./scripts/test-standalone.sh
      - run: mise run lint
      - run: cargo clippy -- -D warnings
      - run: cargo clippy --all-features --all-targets -- -D warnings

  coverage:
    name: coverage-${{matrix.tranche}}
    runs-on: ubuntu-latest
    needs: [build-ubuntu]
    timeout-minutes: 30
    strategy:
      fail-fast: false
      matrix:
        tranche: [0, 1, 2, 3, 4, 5, 6, 7]
    steps:
      - uses: actions/checkout@34e114876b0b11c390a56381ad16ebd13914f8d5 # v4
        with:
          fetch-depth: 0
      - name: Install build and test dependencies
        run: |
          sudo apt-get update
          sudo apt-get install \
            bison \
            build-essential \
            direnv \
            fd-find \
            fish \
            pipx \
            python3-venv \
            zsh
      - run: |
          mkdir -p "$HOME/.local/bin"
          ln -s "$(which fdfind)" "$HOME/.local/bin/fd"
          echo "$HOME/.local/bin" >> "$GITHUB_PATH"
      - name: Dependencies for e2e/shell/test_nushell
        run: npm install --global nushell
      - uses: actions/download-artifact@d3f86a106a0bac45b974a628896c90dbdf5c8093 # v4
        with:
          name: mise-ubuntu-latest
          path: target/debug
      - uses: actions/cache@0057852bfaa89a56745cba8c7296529d2fc39830 # v4
        with:
          key: ${{ runner.os }}-${{ runner.arch }}-mise-tools-${{ hashFiles('mise.lock') }}
          path: |
            ~/.local/share/mise
            ~/.cache/mise
      - run: echo "$PWD/target/debug" >> "$GITHUB_PATH" && chmod +x target/debug/mise
      - run: mise x wait-for-gh-rate-limit -- wait-for-gh-rate-limit
      - name: Test w/ coverage
        uses: nick-fields/retry@ce71cc2ab81d554ebbe88c79ab5975992d79ba08 # v3
        env:
          TEST_TRANCHE: ${{matrix.tranche}}
          TEST_TRANCHE_COUNT: 8
          TEST_ALL: ${{github.head_ref == 'release' && '1' || '0'}}
        with:
          timeout_minutes: 30
          retry_wait_seconds: 30
          max_attempts: 2
          command: mise run test:coverage
  windows-unit:
    runs-on: windows-latest
    timeout-minutes: 30
    env:
      MISE_DATA_DIR: ~/.local/share/mise
      MISE_CACHE_DIR: ~/.cache/mise
    steps:
      - uses: actions/checkout@34e114876b0b11c390a56381ad16ebd13914f8d5 # v4
      - uses: Swatinem/rust-cache@98c8021b550208e191a6a3145459bfc9fb29c4c0 # v2
        with:
          shared-key: unit
      - name: cargo test
        uses: nick-fields/retry@ce71cc2ab81d554ebbe88c79ab5975992d79ba08 # v3
        with:
          timeout_minutes: 30
          retry_wait_seconds: 30
          max_attempts: 2
          command: cargo test
  windows-e2e:
    runs-on: windows-latest
    timeout-minutes: 40
    needs: [build-windows]
    env:
      MISE_DATA_DIR: ~/.local/share/mise
      MISE_CACHE_DIR: ~/.cache/mise
    steps:
      - uses: actions/checkout@34e114876b0b11c390a56381ad16ebd13914f8d5 # v4
      - uses: actions/download-artifact@d3f86a106a0bac45b974a628896c90dbdf5c8093 # v4
        with:
          name: mise-windows-latest
          path: target/debug
      - run: ls target\debug
      - run: Add-Content $env:GITHUB_PATH "$env:GITHUB_WORKSPACE\target\debug"
      - uses: actions/cache@0057852bfaa89a56745cba8c7296529d2fc39830 # v4
        with:
          key: ${{ runner.os }}-${{ runner.arch }}-mise-tools-${{ hashFiles('mise.lock') }}
          path: |
            ~/.local/share/mise
            ~/.cache/mise
      - run: mise x wait-for-gh-rate-limit -- wait-for-gh-rate-limit
      - run: mise install
      - name: e2e
        uses: nick-fields/retry@ce71cc2ab81d554ebbe88c79ab5975992d79ba08 # v3
        with:
          timeout_minutes: 30
          retry_wait_seconds: 30
          max_attempts: 2
          command: pwsh e2e-win\run.ps1

  ci:
    runs-on: ubuntu-latest
    timeout-minutes: 1
    needs:
      - build-ubuntu
      - build-windows
      - unit
      - nightly
      - lint
      - coverage
      - windows-unit
      - windows-e2e
    if: always()
    steps:
      - name: Check CI job results
        run: |
          if [ "${{ needs.build-ubuntu.result }}" != "success" ]; then
            echo "build-ubuntu failed or was skipped"
            exit 1
          fi
          if [ "${{ needs.build-windows.result }}" != "success" ]; then
            echo "build-windows failed or was skipped"
            exit 1
          fi
          if [ "${{ needs.unit.result }}" != "success" ]; then
            echo "unit failed or was skipped"
            exit 1
          fi
          if [ "${{ needs.nightly.result }}" != "success" ]; then
            echo "nightly failed or was skipped"
            exit 1
          fi
          if [ "${{ needs.lint.result }}" != "success" ]; then
            echo "lint failed or was skipped"
            exit 1
          fi
          if [ "${{ needs.coverage.result }}" != "success" ]; then
            echo "coverage failed or was skipped"
            exit 1
          fi
          if [ "${{ needs.windows-unit.result }}" != "success" ]; then
            echo "windows-unit failed or was skipped"
            exit 1
          fi
          if [ "${{ needs.windows-e2e.result }}" != "success" ]; then
            echo "windows-e2e failed or was skipped"
            exit 1
          fi
          echo "All CI jobs completed successfully"<|MERGE_RESOLUTION|>--- conflicted
+++ resolved
@@ -50,34 +50,6 @@
       - run: mise x wait-for-gh-rate-limit -- wait-for-gh-rate-limit
       - run: mise i
 
-<<<<<<< HEAD
-  build-macos:
-    runs-on: macos-latest
-    timeout-minutes: 60
-    steps:
-      - uses: actions/checkout@34e114876b0b11c390a56381ad16ebd13914f8d5 # v4
-      - uses: Swatinem/rust-cache@98c8021b550208e191a6a3145459bfc9fb29c4c0 # v2
-        with:
-          shared-key: build
-      - run: |
-          cargo build --all-features
-          echo "$PWD/target/debug" >> "$GITHUB_PATH"
-      - run: mise -v
-      - uses: actions/upload-artifact@ea165f8d65b6e75b540449e92b4886f43607fa02 # v4
-        with:
-          name: mise-macos-latest
-          path: target/debug/mise
-      - uses: actions/cache@0057852bfaa89a56745cba8c7296529d2fc39830 # v4
-        with:
-          key: ${{ runner.os }}-${{ runner.arch }}-mise-tools-${{ hashFiles('mise.lock') }}
-          path: |
-            ~/.local/share/mise
-            ~/.cache/mise
-      - run: mise i
-      - run: mise x -- wait-for-gh-rate-limit
-
-=======
->>>>>>> 3a3c23cd
   build-windows:
     runs-on: windows-latest
     timeout-minutes: 60
@@ -119,14 +91,6 @@
         with:
           repository: ${{ github.event.pull_request.head.repo.full_name }}
           ref: ${{ github.head_ref }}
-<<<<<<< HEAD
-      - uses: taiki-e/install-action@0aa4f22591557b744fe31e55dbfcdfea74a073f7 # v2
-        with:
-          tool: cargo-deny,cargo-msrv,cargo-machete
-      - run: rustup component add llvm-tools-preview
-=======
-          submodules: true
->>>>>>> 3a3c23cd
       - uses: Swatinem/rust-cache@98c8021b550208e191a6a3145459bfc9fb29c4c0 # v2
         with:
           shared-key: build
@@ -178,7 +142,6 @@
         with:
           repository: ${{ github.event.pull_request.head.repo.full_name }}
           ref: ${{ github.head_ref }}
-          submodules: true
       - uses: rui314/setup-mold@v1
       - uses: taiki-e/install-action@0aa4f22591557b744fe31e55dbfcdfea74a073f7 # v2
         with:
