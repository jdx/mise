--- conflicted
+++ resolved
@@ -172,11 +172,11 @@
     cmd generate help="Generate a mise.toml file" {
         alias g
         after_long_help "Examples:\n\n    $ mise cf generate > mise.toml\n    $ mise cf generate --output=mise.toml\n"
+        flag "-o --output" help="Output to file instead of stdout" {
+            arg <OUTPUT>
+        }
         flag "-t --tool-versions" help="Path to a .tool-versions file to import tools from" {
             arg <TOOL_VERSIONS>
-        }
-        flag "-o --output" help="Output to file instead of stdout" {
-            arg <OUTPUT>
         }
     }
     cmd get help="Display the value of a setting in a mise.toml file" {
@@ -220,12 +220,12 @@
 }
 cmd direnv hide=#true help="Output direnv function to use mise inside direnv" {
     long_help "Output direnv function to use mise inside direnv\n\nSee https://mise.jdx.dev/direnv.html for more information\n\nBecause this generates the idiomatic files based on currently installed plugins,\nyou should run this command after installing new plugins. Otherwise\ndirenv may not know to update environment variables when idiomatic file versions change."
-    cmd envrc hide=#true help="[internal] This is an internal command that writes an envrc file\nfor direnv to consume."
-    cmd exec hide=#true help="[internal] This is an internal command that writes an envrc file\nfor direnv to consume."
     cmd activate hide=#true help="Output direnv function to use mise inside direnv" {
         long_help "Output direnv function to use mise inside direnv\n\nSee https://mise.jdx.dev/direnv.html for more information\n\nBecause this generates the idiomatic files based on currently installed plugins,\nyou should run this command after installing new plugins. Otherwise\ndirenv may not know to update environment variables when idiomatic file versions change."
         after_long_help "Examples:\n\n    $ mise direnv activate > ~/.config/direnv/lib/use_mise.sh\n    $ echo 'use mise' > .envrc\n    $ direnv allow\n"
     }
+    cmd envrc hide=#true help="[internal] This is an internal command that writes an envrc file\nfor direnv to consume."
+    cmd exec hide=#true help="[internal] This is an internal command that writes an envrc file\nfor direnv to consume."
 }
 cmd doctor help="Check mise installation for possible problems" {
     alias dr
@@ -250,15 +250,15 @@
     alias e
     long_help "Exports env vars to activate mise a single time\n\nUse this if you don't want to permanently install mise. It's not necessary to\nuse this if you have `mise activate` in your shell rc file."
     after_long_help "Examples:\n\n    $ eval \"$(mise env -s bash)\"\n    $ eval \"$(mise env -s zsh)\"\n    $ mise env -s fish | source\n    $ execx($(mise env -s xonsh))\n"
+    flag "-D --dotenv" help="Output in dotenv format"
     flag "-J --json" help="Output in JSON format"
-    flag --json-extended help="Output in JSON format with additional information (source, tool)"
-    flag "-D --dotenv" help="Output in dotenv format"
-    flag --redacted help="Only show redacted environment variables"
     flag "-s --shell" help="Shell type to generate environment variables for" {
         arg <SHELL> {
             choices bash elvish fish nu xonsh zsh pwsh
         }
     }
+    flag --json-extended help="Output in JSON format with additional information (source, tool)"
+    flag --redacted help="Only show redacted environment variables"
     flag --values help="Only show values of environment variables"
     arg "[TOOL@VERSION]…" help="Tool(s) to use" required=#false var=#true
 }
@@ -292,66 +292,66 @@
         flag "-l --localize" help="Sandboxes mise internal directories like MISE_DATA_DIR and MISE_CACHE_DIR into a `.mise` directory in the project" {
             long_help "Sandboxes mise internal directories like MISE_DATA_DIR and MISE_CACHE_DIR into a `.mise` directory in the project\n\nThis is necessary if users may use a different version of mise outside the project."
         }
+        flag "-V --version" help="Specify mise version to fetch" {
+            arg <VERSION>
+        }
+        flag "-w --write" help="instead of outputting the script to stdout, write to a file and make it executable" {
+            arg <WRITE>
+        }
         flag --localized-dir help="Directory to put localized data into" {
             arg <LOCALIZED_DIR>
-        }
-        flag "-V --version" help="Specify mise version to fetch" {
-            arg <VERSION>
-        }
-        flag "-w --write" help="instead of outputting the script to stdout, write to a file and make it executable" {
-            arg <WRITE>
         }
     }
     cmd config help="[experimental] Generate a mise.toml file" {
         alias g
         after_long_help "Examples:\n\n    $ mise cf generate > mise.toml\n    $ mise cf generate --output=mise.toml\n"
+        flag "-o --output" help="Output to file instead of stdout" {
+            arg <OUTPUT>
+        }
         flag "-t --tool-versions" help="Path to a .tool-versions file to import tools from" {
             arg <TOOL_VERSIONS>
         }
-        flag "-o --output" help="Output to file instead of stdout" {
-            arg <OUTPUT>
-        }
     }
     cmd devcontainer help="Generate a devcontainer to execute mise" {
         after_long_help "Examples:\n\n    $ mise generate devcontainer\n"
+        flag "-i --image" help="The image to use for the devcontainer" {
+            arg <IMAGE>
+        }
+        flag "-m --mount-mise-data" help="Bind the mise-data-volume to the devcontainer"
         flag "-n --name" help="The name of the devcontainer" {
             arg <NAME>
         }
-        flag "-i --image" help="The image to use for the devcontainer" {
-            arg <IMAGE>
-        }
-        flag "-m --mount-mise-data" help="Bind the mise-data-volume to the devcontainer"
         flag "-w --write" help="write to .devcontainer/devcontainer.json"
     }
     cmd git-pre-commit help="Generate a git pre-commit hook" {
         alias pre-commit
         long_help "Generate a git pre-commit hook\n\nThis command generates a git pre-commit hook that runs a mise task like `mise run pre-commit`\nwhen you commit changes to your repository.\n\nStaged files are passed to the task as `STAGED`.\n\nFor more advanced pre-commit functionality, see mise's sister project: https://hk.jdx.dev/"
         after_long_help "Examples:\n\n    $ mise generate git-pre-commit --write --task=pre-commit\n    $ git commit -m \"feat: add new feature\" # runs `mise run pre-commit`\n"
+        flag "-t --task" help="The task to run when the pre-commit hook is triggered" {
+            arg <TASK>
+        }
+        flag "-w --write" help="write to .git/hooks/pre-commit and make it executable"
         flag --hook help="Which hook to generate (saves to .git/hooks/$hook)" {
             arg <HOOK>
         }
-        flag "-t --task" help="The task to run when the pre-commit hook is triggered" {
-            arg <TASK>
-        }
-        flag "-w --write" help="write to .git/hooks/pre-commit and make it executable"
     }
     cmd github-action help="Generate a GitHub Action workflow file" {
         long_help "Generate a GitHub Action workflow file\n\nThis command generates a GitHub Action workflow file that runs a mise task like `mise run ci`\nwhen you push changes to your repository."
         after_long_help "Examples:\n\n    $ mise generate github-action --write --task=ci\n    $ git commit -m \"feat: add new feature\"\n    $ git push # runs `mise run ci` on GitHub\n"
+        flag "-t --task" help="The task to run when the workflow is triggered" {
+            arg <TASK>
+        }
+        flag "-w --write" help="write to .github/workflows/$name.yml"
         flag --name help="the name of the workflow to generate" {
             arg <NAME>
         }
-        flag "-t --task" help="The task to run when the workflow is triggered" {
-            arg <TASK>
-        }
-        flag "-w --write" help="write to .github/workflows/$name.yml"
     }
     cmd task-docs help="Generate documentation for tasks in a project" {
         after_long_help "Examples:\n\n    $ mise generate task-docs\n"
-        flag "-I --index" help="write only an index of tasks, intended for use with `--multi`"
         flag "-i --inject" help="inserts the documentation into an existing file" {
             long_help "inserts the documentation into an existing file\n\nThis will look for a special comment, `<!-- mise-tasks -->`, and replace it with the generated documentation.\nIt will replace everything between the comment and the next comment, `<!-- /mise-tasks -->` so it can be\nrun multiple times on the same file to update the documentation."
         }
+        flag "-I --index" help="write only an index of tasks, intended for use with `--multi`"
         flag "-m --multi" help="render each task as a separate document, requires `--output` to be a directory"
         flag "-o --output" help="writes the generated docs to a file/directory" {
             arg <OUTPUT>
@@ -368,42 +368,42 @@
     cmd task-stubs help="Generates shims to run mise tasks" {
         long_help "Generates shims to run mise tasks\n\nBy default, this will build shims like ./bin/<task>. These can be paired with `mise generate bootstrap`\nso contributors to a project can execute mise tasks without installing mise into their system."
         after_long_help "Examples:\n\n    $ mise task add test -- echo 'running tests'\n    $ mise generate task-stubs\n    $ ./bin/test\n    running tests\n"
+        flag "-d --dir" help="Directory to create task stubs inside of" {
+            arg <DIR>
+        }
         flag "-m --mise-bin" help="Path to a mise bin to use when running the task stub." {
             long_help "Path to a mise bin to use when running the task stub.\n\nUse `--mise-bin=./bin/mise` to use a mise bin generated from `mise generate bootstrap`"
             arg <MISE_BIN>
         }
-        flag "-d --dir" help="Directory to create task stubs inside of" {
-            arg <DIR>
-        }
     }
     cmd tool-stub help="Generate a tool stub for HTTP-based tools" {
         long_help "Generate a tool stub for HTTP-based tools\n\nThis command generates tool stubs that can automatically download and execute\ntools from HTTP URLs. It can detect checksums, file sizes, and binary paths\nautomatically by downloading and analyzing the tool.\n\nWhen generating stubs with platform-specific URLs, the command will append new\nplatforms to existing stub files rather than overwriting them. This allows you\nto incrementally build cross-platform tool stubs."
         after_long_help "Examples:\n\n    Generate a tool stub for a single URL:\n    $ mise generate tool-stub ./bin/gh --url \"https://github.com/cli/cli/releases/download/v2.336.0/gh_2.336.0_linux_amd64.tar.gz\"\n\n    Generate a tool stub with platform-specific URLs:\n    $ mise generate tool-stub ./bin/rg \\\n        --platform-url linux-x64:https://github.com/BurntSushi/ripgrep/releases/download/14.0.3/ripgrep-14.0.3-x86_64-unknown-linux-musl.tar.gz \\\n        --platform-url darwin-arm64:https://github.com/BurntSushi/ripgrep/releases/download/14.0.3/ripgrep-14.0.3-aarch64-apple-darwin.tar.gz\n\n    Append additional platforms to an existing stub:\n    $ mise generate tool-stub ./bin/rg \\\n        --platform-url linux-x64:https://example.com/rg-linux.tar.gz\n    $ mise generate tool-stub ./bin/rg \\\n        --platform-url darwin-arm64:https://example.com/rg-darwin.tar.gz\n    # The stub now contains both platforms\n\n    Use auto-detection for platform from URL:\n    $ mise generate tool-stub ./bin/node \\\n        --platform-url https://nodejs.org/dist/v22.17.1/node-v22.17.1-darwin-arm64.tar.gz\n    # Platform 'macos-arm64' will be auto-detected from the URL\n\n    Generate with platform-specific binary paths:\n    $ mise generate tool-stub ./bin/tool \\\n        --platform-url linux-x64:https://example.com/tool-linux.tar.gz \\\n        --platform-url windows-x64:https://example.com/tool-windows.zip \\\n        --platform-bin windows-x64:tool.exe\n\n    Generate without downloading (faster):\n    $ mise generate tool-stub ./bin/tool --url \"https://example.com/tool.tar.gz\" --skip-download\n\n    Fetch checksums for an existing stub:\n    $ mise generate tool-stub ./bin/jq --fetch\n    # This will read the existing stub and download files to fill in any missing checksums/sizes\n"
-        flag --version help="Version of the tool" {
-            arg <VERSION>
+        flag "-b --bin" help="Binary path within the extracted archive" {
+            long_help "Binary path within the extracted archive\n\nIf not specified and the archive is downloaded, will auto-detect the most likely binary"
+            arg <BIN>
         }
         flag "-u --url" help="URL for downloading the tool" {
             long_help "URL for downloading the tool\n\nExample: https://github.com/owner/repo/releases/download/v2.0.0/tool-linux-x64.tar.gz"
             arg <URL>
         }
+        flag --fetch help="Fetch checksums and sizes for an existing tool stub file" {
+            long_help "Fetch checksums and sizes for an existing tool stub file\n\nThis reads an existing stub file and fills in any missing checksum/size fields by downloading the files. URLs must already be present in the stub."
+        }
+        flag --http help="HTTP backend type to use" {
+            arg <HTTP>
+        }
+        flag --platform-bin help="Platform-specific binary paths in the format platform:path" var=#true {
+            long_help "Platform-specific binary paths in the format platform:path\n\nExamples: --platform-bin windows-x64:tool.exe --platform-bin linux-x64:bin/tool"
+            arg <PLATFORM_BIN>
+        }
         flag --platform-url help="Platform-specific URLs in the format platform:url or just url (auto-detect platform)" var=#true {
             long_help "Platform-specific URLs in the format platform:url or just url (auto-detect platform)\n\nWhen the output file already exists, new platforms will be appended to the existing platforms table. Existing platform URLs will be updated if specified again.\n\nIf only a URL is provided (without platform:), the platform will be automatically detected from the URL filename.\n\nExamples: --platform-url linux-x64:https://... --platform-url https://nodejs.org/dist/v22.17.1/node-v22.17.1-darwin-arm64.tar.gz"
             arg <PLATFORM_URL>
         }
-        flag --platform-bin help="Platform-specific binary paths in the format platform:path" var=#true {
-            long_help "Platform-specific binary paths in the format platform:path\n\nExamples: --platform-bin windows-x64:tool.exe --platform-bin linux-x64:bin/tool"
-            arg <PLATFORM_BIN>
-        }
-        flag "-b --bin" help="Binary path within the extracted archive" {
-            long_help "Binary path within the extracted archive\n\nIf not specified and the archive is downloaded, will auto-detect the most likely binary"
-            arg <BIN>
-        }
         flag --skip-download help="Skip downloading for checksum and binary path detection (faster but less informative)"
-        flag --fetch help="Fetch checksums and sizes for an existing tool stub file" {
-            long_help "Fetch checksums and sizes for an existing tool stub file\n\nThis reads an existing stub file and fills in any missing checksum/size fields by downloading the files. URLs must already be present in the stub."
-        }
-        flag --http help="HTTP backend type to use" {
-            arg <HTTP>
+        flag --version help="Version of the tool" {
+            arg <VERSION>
         }
         arg <OUTPUT> help="Output file path for the tool stub"
     }
@@ -411,28 +411,28 @@
 cmd global hide=#true help="Sets/gets the global tool version(s)" {
     long_help "Sets/gets the global tool version(s)\n\nDisplays the contents of global config after writing.\nThe file is `$HOME/.config/mise/config.toml` by default. It can be changed with `$MISE_GLOBAL_CONFIG_FILE`.\nIf `$MISE_GLOBAL_CONFIG_FILE` is set to anything that ends in `.toml`, it will be parsed as `mise.toml`.\nOtherwise, it will be parsed as a `.tool-versions` file.\n\nUse MISE_ASDF_COMPAT=1 to default the global config to ~/.tool-versions\n\nUse `mise local` to set a tool version locally in the current directory."
     after_long_help "Examples:\n    # set the current version of node to 20.x\n    # will use a fuzzy version (e.g.: 20) in .tool-versions file\n    $ mise global --fuzzy node@20\n\n    # set the current version of node to 20.x\n    # will use a precise version (e.g.: 20.0.0) in .tool-versions file\n    $ mise global --pin node@20\n\n    # show the current version of node in ~/.tool-versions\n    $ mise global node\n    20.0.0\n"
+    flag --fuzzy help="Save fuzzy version to `~/.tool-versions`\ne.g.: `mise global --fuzzy node@20` will save `node 20` to ~/.tool-versions\nthis is the default behavior unless MISE_ASDF_COMPAT=1"
+    flag --path help="Get the path of the global config file"
     flag --pin help="Save exact version to `~/.tool-versions`\ne.g.: `mise global --pin node@20` will save `node 20.0.0` to ~/.tool-versions"
-    flag --fuzzy help="Save fuzzy version to `~/.tool-versions`\ne.g.: `mise global --fuzzy node@20` will save `node 20` to ~/.tool-versions\nthis is the default behavior unless MISE_ASDF_COMPAT=1"
     flag --remove help="Remove the plugin(s) from ~/.tool-versions" var=#true {
         arg <PLUGIN>
     }
-    flag --path help="Get the path of the global config file"
     arg "[TOOL@VERSION]…" help="Tool(s) to add to .tool-versions\ne.g.: node@20\nIf this is a single tool with no version, the current value of the global\n.tool-versions will be displayed" required=#false var=#true
 }
 cmd hook-env hide=#true help="[internal] called by activate hook to update env vars directory change" {
+    flag "-f --force" help="Skip early exit check"
+    flag "-q --quiet" help="Hide warnings such as when a tool is not installed"
     flag "-s --shell" help="Shell type to generate script for" {
         arg <SHELL> {
             choices bash elvish fish nu xonsh zsh pwsh
         }
     }
-    flag "-f --force" help="Skip early exit check"
-    flag --status help="Show \"mise: <PLUGIN>@<VERSION>\" message when changing directories" hide=#true
-    flag "-q --quiet" help="Hide warnings such as when a tool is not installed"
     flag --reason help="Reason for calling hook-env (e.g., \"precmd\", \"chpwd\")" hide=#true {
         arg <REASON> {
             choices precmd chpwd
         }
     }
+    flag --status help="Show \"mise: <PLUGIN>@<VERSION>\" message when changing directories" hide=#true
 }
 cmd hook-not-found hide=#true help="[internal] called by shell when a command is not found" {
     flag "-s --shell" help="Shell type to generate script for" {
@@ -444,22 +444,22 @@
 }
 cmd implode help="Removes mise CLI and all related data" {
     long_help "Removes mise CLI and all related data\n\nSkips config directory by default."
+    flag "-n --dry-run" help="List directories that would be removed without actually removing them"
     flag --config help="Also remove config directory"
-    flag "-n --dry-run" help="List directories that would be removed without actually removing them"
 }
 cmd install help="Install a tool version" {
     alias i
     long_help "Install a tool version\n\nInstalls a tool version to `~/.local/share/mise/installs/<PLUGIN>/<VERSION>`\nInstalling alone will not activate the tools so they won't be in PATH.\nTo install and/or activate in one command, use `mise use` which will create a `mise.toml` file\nin the current directory to activate this tool when inside the directory.\nAlternatively, run `mise exec <TOOL>@<VERSION> -- <COMMAND>` to execute a tool without creating config files.\n\nTools will be installed in parallel. To disable, set `--jobs=1` or `MISE_JOBS=1`"
     after_long_help "Examples:\n\n    $ mise install node@20.0.0  # install specific node version\n    $ mise install node@20      # install fuzzy node version\n    $ mise install node         # install version specified in mise.toml\n    $ mise install              # installs everything specified in mise.toml\n"
-    flag "-n --dry-run" help="Show what would be installed without actually installing"
     flag "-f --force" help="Force reinstall even if already installed"
     flag "-j --jobs" help="Number of jobs to run in parallel\n[default: 4]" {
         arg <JOBS>
     }
-    flag --raw help="Directly pipe stdin/stdout/stderr from plugin to user Sets --jobs=1"
+    flag "-n --dry-run" help="Show what would be installed without actually installing"
     flag "-v --verbose" help="Show installation output" var=#true count=#true {
         long_help "Show installation output\n\nThis argument will print plugin output such as download, configuration, and compilation output."
     }
+    flag --raw help="Directly pipe stdin/stdout/stderr from plugin to user Sets --jobs=1"
     arg "[TOOL@VERSION]…" help="Tool(s) to install e.g.: node@20" required=#false var=#true
 }
 cmd install-into help="Install a tool version to a specific path" {
@@ -488,24 +488,24 @@
     long_help "Sets/gets tool version in local .tool-versions or mise.toml\n\nUse this to set a tool's version when within a directory\nUse `mise global` to set a tool version globally\nThis uses `.tool-version` by default unless there is a `mise.toml` file or if `MISE_USE_TOML`\nis set. A future v2 release of mise will default to using `mise.toml`."
     after_long_help "Examples:\n    # set the current version of node to 20.x for the current directory\n    # will use a precise version (e.g.: 20.0.0) in .tool-versions file\n    $ mise local node@20\n\n    # set node to 20.x for the current project (recurses up to find .tool-versions)\n    $ mise local -p node@20\n\n    # set the current version of node to 20.x for the current directory\n    # will use a fuzzy version (e.g.: 20) in .tool-versions file\n    $ mise local --fuzzy node@20\n\n    # removes node from .tool-versions\n    $ mise local --remove=node\n\n    # show the current version of node in .tool-versions\n    $ mise local node\n    20.0.0\n"
     flag "-p --parent" help="Recurse up to find a .tool-versions file rather than using the current directory only\nby default this command will only set the tool in the current directory (\"$PWD/.tool-versions\")"
+    flag --fuzzy help="Save fuzzy version to `.tool-versions` e.g.: `mise local --fuzzy node@20` will save `node 20` to .tool-versions This is the default behavior unless MISE_ASDF_COMPAT=1"
+    flag --path help="Get the path of the config file"
     flag --pin help="Save exact version to `.tool-versions`\ne.g.: `mise local --pin node@20` will save `node 20.0.0` to .tool-versions"
-    flag --fuzzy help="Save fuzzy version to `.tool-versions` e.g.: `mise local --fuzzy node@20` will save `node 20` to .tool-versions This is the default behavior unless MISE_ASDF_COMPAT=1"
     flag --remove help="Remove the plugin(s) from .tool-versions" var=#true {
         arg <PLUGIN>
     }
-    flag --path help="Get the path of the config file"
     arg "[TOOL@VERSION]…" help="Tool(s) to add to .tool-versions/mise.toml\ne.g.: node@20\nif this is a single tool with no version,\nthe current value of .tool-versions/mise.toml will be displayed" required=#false var=#true
 }
 cmd lock help="Update lockfile checksums and URLs for all specified platforms" {
     long_help "Update lockfile checksums and URLs for all specified platforms\n\nUpdates checksums and download URLs for all platforms already specified in the lockfile.\nIf no lockfile exists, shows what would be created based on the current configuration.\nThis allows you to refresh lockfile data for platforms other than the one you're currently on.\nOperates on the lockfile in the current config root. Use TOOL arguments to target specific tools."
     after_long_help "Examples:\n  \n  $ mise lock                           Update lockfile in current directory for all platforms\n  $ mise lock node python              Update only node and python \n  $ mise lock --platform linux-x64     Update only linux-x64 platform\n  $ mise lock --dry-run                Show what would be updated or created\n  $ mise lock --force                  Re-download and update even if data exists\n"
+    flag "-f --force" help="Update all tools even if lockfile data already exists"
+    flag "-j --jobs" help="Number of jobs to run in parallel\n[default: 4]" {
+        arg <JOBS>
+    }
+    flag "-n --dry-run" help="Show what would be updated without making changes"
     flag "-p --platform" help="Comma-separated list of platforms to target\ne.g.: linux-x64,macos-arm64,windows-x64\nIf not specified, all platforms already in lockfile will be updated" var=#true {
         arg <PLATFORM>
-    }
-    flag "-f --force" help="Update all tools even if lockfile data already exists"
-    flag "-n --dry-run" help="Show what would be updated without making changes"
-    flag "-j --jobs" help="Number of jobs to run in parallel\n[default: 4]" {
-        arg <JOBS>
     }
     arg "[TOOL]…" help="Tool(s) to update in lockfile\ne.g.: node python\nIf not specified, all tools in lockfile will be updated" required=#false var=#true
 }
@@ -513,22 +513,22 @@
     alias list
     long_help "List installed and active tool versions\n\nThis command lists tools that mise \"knows about\".\nThese may be tools that are currently installed, or those\nthat are in a config file (active) but may or may not be installed.\n\nIt's a useful command to get the current state of your tools."
     after_long_help "Examples:\n\n    $ mise ls\n    node    20.0.0 ~/src/myapp/.tool-versions latest\n    python  3.11.0 ~/.tool-versions           3.10\n    python  3.10.0\n\n    $ mise ls --current\n    node    20.0.0 ~/src/myapp/.tool-versions 20\n    python  3.11.0 ~/.tool-versions           3.11.0\n\n    $ mise ls --json\n    {\n      \"node\": [\n        {\n          \"version\": \"20.0.0\",\n          \"install_path\": \"/Users/jdx/.mise/installs/node/20.0.0\",\n          \"source\": {\n            \"type\": \"mise.toml\",\n            \"path\": \"/Users/jdx/mise.toml\"\n          }\n        }\n      ],\n      \"python\": [...]\n    }\n"
+    flag "-c --current" help="Only show tool versions currently specified in a mise.toml"
+    flag "-g --global" help="Only show tool versions currently specified in the global mise.toml"
+    flag "-i --installed" help="Only show tool versions that are installed (Hides tools defined in mise.toml but not installed)"
+    flag "-J --json" help="Output in JSON format"
+    flag "-l --local" help="Only show tool versions currently specified in the local mise.toml"
+    flag "-m --missing" help="Display missing tool versions"
+    flag "-o --offline" help="Don't fetch information such as outdated versions" hide=#true
     flag "-p --plugin" hide=#true {
         arg <TOOL_FLAG>
     }
-    flag "-c --current" help="Only show tool versions currently specified in a mise.toml"
-    flag "-g --global" help="Only show tool versions currently specified in the global mise.toml"
-    flag "-l --local" help="Only show tool versions currently specified in the local mise.toml"
-    flag "-i --installed" help="Only show tool versions that are installed (Hides tools defined in mise.toml but not installed)"
-    flag "-o --offline" help="Don't fetch information such as outdated versions" hide=#true
+    flag --no-header help="Don't display headers"
     flag --outdated help="Display whether a version is outdated"
-    flag "-J --json" help="Output in JSON format"
-    flag "-m --missing" help="Display missing tool versions"
     flag --prefix help="Display versions matching this prefix" {
         arg <PREFIX>
     }
     flag --prunable help="List only tools that can be pruned with `mise prune`"
-    flag --no-header help="Don't display headers"
     arg "[INSTALLED_TOOL]…" help="Only show tool versions from [TOOL]" required=#false var=#true
 }
 cmd ls-remote help="List runtime versions available for install." {
@@ -546,10 +546,10 @@
 cmd outdated help="Shows outdated tool versions" {
     long_help "Shows outdated tool versions\n\nSee `mise upgrade` to upgrade these versions."
     after_long_help "Examples:\n\n    $ mise outdated\n    Plugin  Requested  Current  Latest\n    python  3.11       3.11.0   3.11.1\n    node    20         20.0.0   20.1.0\n\n    $ mise outdated node\n    Plugin  Requested  Current  Latest\n    node    20         20.0.0   20.1.0\n\n    $ mise outdated --json\n    {\"python\": {\"requested\": \"3.11\", \"current\": \"3.11.0\", \"latest\": \"3.11.1\"}, ...}\n"
+    flag "-J --json" help="Output in JSON format"
     flag "-l --bump" help="Compares against the latest versions available, not what matches the current config" {
         long_help "Compares against the latest versions available, not what matches the current config\n\nFor example, if you have `node = \"20\"` in your config by default `mise outdated` will only\nshow other 20.x versions, not 21.x or 22.x versions.\n\nUsing this flag, if there are 21.x or newer versions it will display those instead of 20.x."
     }
-    flag "-J --json" help="Output in JSON format"
     flag --no-header help="Don't show table header"
     arg "[TOOL@VERSION]…" help="Tool(s) to show outdated versions for\ne.g.: node@20 python@3.10\nIf not specified, all tools in global and local configs will be shown" required=#false var=#true
 }
@@ -560,21 +560,21 @@
         long_help "list all available remote plugins\n\nsame as `mise plugins ls-remote`"
     }
     flag "-c --core" help="The built-in plugins only\nNormally these are not shown"
+    flag "-u --urls" help="Show the git url for each plugin\ne.g.: https://github.com/asdf-vm/asdf-nodejs.git"
+    flag --refs help="Show the git refs for each plugin\ne.g.: main 1234abc" hide=#true
     flag --user help="List installed plugins" {
         long_help "List installed plugins\n\nThis is the default behavior but can be used with --core\nto show core and user plugins"
     }
-    flag "-u --urls" help="Show the git url for each plugin\ne.g.: https://github.com/asdf-vm/asdf-nodejs.git"
-    flag --refs help="Show the git refs for each plugin\ne.g.: main 1234abc" hide=#true
     cmd install help="Install a plugin" {
         alias i a add
         long_help "Install a plugin\n\nnote that mise automatically can install plugins when you install a tool\ne.g.: `mise install node@20` will autoinstall the node plugin\n\nThis behavior can be modified in ~/.config/mise/config.toml"
         after_long_help "Examples:\n\n    # install the poetry via shorthand\n    $ mise plugins install poetry\n\n    # install the poetry plugin using a specific git url\n    $ mise plugins install poetry https://github.com/mise-plugins/mise-poetry.git\n\n    # install the poetry plugin using the git url only\n    # (poetry is inferred from the url)\n    $ mise plugins install https://github.com/mise-plugins/mise-poetry.git\n\n    # install the poetry plugin using a specific ref\n    $ mise plugins install poetry https://github.com/mise-plugins/mise-poetry.git#11d0c1e\n"
+        flag "-a --all" help="Install all missing plugins\nThis will only install plugins that have matching shorthands.\ni.e.: they don't need the full git repo url"
         flag "-f --force" help="Reinstall even if plugin exists"
-        flag "-a --all" help="Install all missing plugins\nThis will only install plugins that have matching shorthands.\ni.e.: they don't need the full git repo url"
-        flag "-v --verbose" help="Show installation output" var=#true count=#true
         flag "-j --jobs" help="Number of jobs to run in parallel" {
             arg <JOBS>
         }
+        flag "-v --verbose" help="Show installation output" var=#true count=#true
         arg "[NEW_PLUGIN]" help="The name of the plugin to install\ne.g.: node, ruby\nCan specify multiple plugins: `mise plugins install node ruby python`" required=#false
         arg "[GIT_URL]" help="The git url of the plugin" required=#false
         arg "[REST]…" required=#false var=#true hide=#true
@@ -593,9 +593,9 @@
         after_long_help "Examples:\n\n    $ mise plugins ls\n    node\n    ruby\n\n    $ mise plugins ls --urls\n    node    https://github.com/asdf-vm/asdf-nodejs.git\n    ruby    https://github.com/asdf-vm/asdf-ruby.git\n"
         flag "-a --all" help="List all available remote plugins\nSame as `mise plugins ls-remote`" hide=#true
         flag "-c --core" help="The built-in plugins only\nNormally these are not shown" hide=#true
-        flag --user help="List installed plugins" hide=#true
         flag "-u --urls" help="Show the git url for each plugin\ne.g.: https://github.com/asdf-vm/asdf-nodejs.git"
         flag --refs help="Show the git refs for each plugin\ne.g.: main 1234abc" hide=#true
+        flag --user help="List installed plugins" hide=#true
     }
     cmd ls-remote help="List all available remote plugins" {
         alias list-remote list-all
@@ -606,8 +606,8 @@
     cmd uninstall help="Removes a plugin" {
         alias remove rm
         after_long_help "Examples:\n\n    $ mise uninstall node\n"
+        flag "-a --all" help="Remove all plugins"
         flag "-p --purge" help="Also remove the plugin's installs, downloads, and cache"
-        flag "-a --all" help="Remove all plugins"
         arg "[PLUGIN]…" help="Plugin(s) to remove" required=#false var=#true
     }
     cmd update help="Updates a plugin to the latest version" {
@@ -639,7 +639,6 @@
     arg "[NAME]" help="Show only the specified tool's full name" required=#false
 }
 cmd render-help hide=#true help="internal command to generate markdown from help"
-cmd render-mangen hide=#true help="internal command to generate markdown from help"
 cmd reshim help="Creates new shims based on bin paths from currently installed tools." {
     long_help "Creates new shims based on bin paths from currently installed tools.\n\nThis creates new shims in ~/.local/share/mise/shims for CLIs that have been added.\nmise will try to do this automatically for commands like `npm i -g` but there are\nother ways to install things (like using yarn or pnpm for node) that mise does\nnot know about and so it will be necessary to call this explicitly.\n\nIf you think mise should automatically call this for a particular command, please\nopen an issue on the mise repo. You can also setup a shell function to reshim\nautomatically (it's really fast so you don't need to worry about overhead):\n\n    npm() {\n      command npm \"$@\"\n      mise reshim\n    }\n\nNote that this creates shims for _all_ installed tools, not just the ones that are\ncurrently active in mise.toml."
     after_long_help "Examples:\n\n    $ mise reshim\n    $ ~/.local/share/mise/shims/node -v\n    v20.0.0\n"
@@ -651,40 +650,40 @@
     alias r
     long_help "Run task(s)\n\nThis command will run a tasks, or multiple tasks in parallel.\nTasks may have dependencies on other tasks or on source files.\nIf source is configured on a tasks, it will only run if the source\nfiles have changed.\n\nTasks can be defined in mise.toml or as standalone scripts.\nIn mise.toml, tasks take this form:\n\n    [tasks.build]\n    run = \"npm run build\"\n    sources = [\"src/**/*.ts\"]\n    outputs = [\"dist/**/*.js\"]\n\nAlternatively, tasks can be defined as standalone scripts.\nThese must be located in `mise-tasks`, `.mise-tasks`, `.mise/tasks`, `mise/tasks` or\n`.config/mise/tasks`.\nThe name of the script will be the name of the tasks.\n\n    $ cat .mise/tasks/build<<EOF\n    #!/usr/bin/env bash\n    npm run build\n    EOF\n    $ mise run build"
     after_long_help "Examples:\n\n    # Runs the \"lint\" tasks. This needs to either be defined in mise.toml\n    # or as a standalone script. See the project README for more information.\n    $ mise run lint\n\n    # Forces the \"build\" tasks to run even if its sources are up-to-date.\n    $ mise run build --force\n\n    # Run \"test\" with stdin/stdout/stderr all connected to the current terminal.\n    # This forces `--jobs=1` to prevent interleaving of output.\n    $ mise run test --raw\n\n    # Runs the \"lint\", \"test\", and \"check\" tasks in parallel.\n    $ mise run lint ::: test ::: check\n\n    # Execute multiple tasks each with their own arguments.\n    $ mise tasks cmd1 arg1 arg2 ::: cmd2 arg1 arg2\n"
-    flag --no-cache help="Do not use cache on remote tasks"
+    flag "-c --continue-on-error" help="Continue running tasks even if one fails"
     flag "-C --cd" help="Change to this directory before executing the command" {
         arg <CD>
     }
-    flag "-c --continue-on-error" help="Continue running tasks even if one fails"
+    flag "-f --force" help="Force the tasks to run even if outputs are up to date"
+    flag "-i --interleave" help="Print directly to stdout/stderr instead of by line\nDefaults to true if --jobs == 1\nConfigure with `task_output` config or `MISE_TASK_OUTPUT` env var" hide=#true
+    flag "-j --jobs" help="Number of tasks to run in parallel\n[default: 4]\nConfigure with `jobs` config or `MISE_JOBS` env var" {
+        arg <JOBS>
+    }
     flag "-n --dry-run" help="Don't actually run the tasks(s), just print them in order of execution"
-    flag "-f --force" help="Force the tasks to run even if outputs are up to date"
+    flag "-o --output" help="Change how tasks information is output when running tasks" {
+        long_help "Change how tasks information is output when running tasks\n\n- `prefix` - Print stdout/stderr by line, prefixed with the task's label\n- `interleave` - Print directly to stdout/stderr instead of by line\n- `replacing` - Stdout is replaced each time, stderr is printed as is\n- `timed` - Only show stdout lines if they are displayed for more than 1 second\n- `keep-order` - Print stdout/stderr by line, prefixed with the task's label, but keep the order of the output\n- `quiet` - Don't show extra output\n- `silent` - Don't show any output including stdout and stderr from the task except for errors"
+        arg <OUTPUT>
+    }
     flag "-p --prefix" help="Print stdout/stderr by line, prefixed with the task's label\nDefaults to true if --jobs > 1\nConfigure with `task_output` config or `MISE_TASK_OUTPUT` env var" hide=#true
-    flag "-i --interleave" help="Print directly to stdout/stderr instead of by line\nDefaults to true if --jobs == 1\nConfigure with `task_output` config or `MISE_TASK_OUTPUT` env var" hide=#true
+    flag "-q --quiet" help="Don't show extra output"
+    flag "-r --raw" help="Read/write directly to stdin/stdout/stderr instead of by line\nRedactions are not applied with this option\nConfigure with `raw` config or `MISE_RAW` env var"
     flag "-s --shell" help="Shell to use to run toml tasks" {
         long_help "Shell to use to run toml tasks\n\nDefaults to `sh -c -o errexit -o pipefail` on unix, and `cmd /c` on Windows\nCan also be set with the setting `MISE_UNIX_DEFAULT_INLINE_SHELL_ARGS` or `MISE_WINDOWS_DEFAULT_INLINE_SHELL_ARGS`\nOr it can be overridden with the `shell` property on a task."
         arg <SHELL>
     }
+    flag "-S --silent" help="Don't show any output except for errors"
     flag "-t --tool" help="Tool(s) to run in addition to what is in mise.toml files e.g.: node@20 python@3.10" var=#true {
         arg <TOOL@VERSION>
     }
-    flag "-j --jobs" help="Number of tasks to run in parallel\n[default: 4]\nConfigure with `jobs` config or `MISE_JOBS` env var" {
-        arg <JOBS>
-    }
-    flag "-r --raw" help="Read/write directly to stdin/stdout/stderr instead of by line\nRedactions are not applied with this option\nConfigure with `raw` config or `MISE_RAW` env var"
-    flag "-S --silent" help="Don't show any output except for errors"
+    flag --no-cache help="Do not use cache on remote tasks"
+    flag --no-timings help="Hides elapsed time after each task completes" {
+        long_help "Hides elapsed time after each task completes\n\nDefault to always hide with `MISE_TASK_TIMINGS=0`"
+    }
     flag --timeout help="Timeout for the task to complete\ne.g.: 30s, 5m" {
         arg <TIMEOUT>
     }
     flag --timings help="Shows elapsed time after each task completes" hide=#true {
         long_help "Shows elapsed time after each task completes\n\nDefault to always show with `MISE_TASK_TIMINGS=1`"
-    }
-    flag --no-timings help="Hides elapsed time after each task completes" {
-        long_help "Hides elapsed time after each task completes\n\nDefault to always hide with `MISE_TASK_TIMINGS=0`"
-    }
-    flag "-q --quiet" help="Don't show extra output"
-    flag "-o --output" help="Change how tasks information is output when running tasks" {
-        long_help "Change how tasks information is output when running tasks\n\n- `prefix` - Print stdout/stderr by line, prefixed with the task's label\n- `interleave` - Print directly to stdout/stderr instead of by line\n- `replacing` - Stdout is replaced each time, stderr is printed as is\n- `timed` - Only show stdout lines if they are displayed for more than 1 second\n- `keep-order` - Print stdout/stderr by line, prefixed with the task's label, but keep the order of the output\n- `quiet` - Don't show extra output\n- `silent` - Don't show any output including stdout and stderr from the task except for errors"
-        arg <OUTPUT>
     }
     mount run="mise tasks --usage"
 }
@@ -703,40 +702,40 @@
 cmd self-update help="Updates mise itself." {
     long_help "Updates mise itself.\n\nUses the GitHub Releases API to find the latest release and binary.\nBy default, this will also update any installed plugins.\nUses the `GITHUB_API_TOKEN` environment variable if set for higher rate limits.\n\nThis command is not available if mise is installed via a package manager."
     flag "-f --force" help="Update even if already up to date"
+    flag "-y --yes" help="Skip confirmation prompt"
     flag --no-plugins help="Disable auto-updating plugins"
-    flag "-y --yes" help="Skip confirmation prompt"
     arg "[VERSION]" help="Update to a specific version" required=#false
 }
 cmd set help="Set environment variables in mise.toml" {
     alias ev env-vars hide=#true
     long_help "Set environment variables in mise.toml\n\nBy default, this command modifies `mise.toml` in the current directory.\nUse `-E <env>` to create/modify environment-specific config files like `mise.<env>.toml`."
     after_long_help "Examples:\n\n    $ mise set NODE_ENV=production\n\n    $ mise set NODE_ENV\n    production\n\n    $ mise set -E staging NODE_ENV=staging\n    # creates or modifies mise.staging.toml\n\n    $ mise set\n    key       value       source\n    NODE_ENV  production  ~/.config/mise/config.toml\n\n    $ mise set --prompt PASSWORD\n    Enter value for PASSWORD: [hidden input]\n\n    [experimental] Age Encryption:\n\n    $ mise set --age-encrypt API_KEY=secret\n\n    $ mise set --age-encrypt --prompt API_KEY\n    Enter value for API_KEY: [hidden input]\n"
+    flag "-E --env" help="Create/modify an environment-specific config file like .mise.<env>.toml" {
+        arg <ENV>
+    }
+    flag "-g --global" help="Set the environment variable in the global config file"
+    flag --age-encrypt help="[experimental] Encrypt the value with age before storing"
+    flag --age-key-file help="[experimental] Age identity file for encryption" {
+        long_help "[experimental] Age identity file for encryption\n\nDefaults to ~/.config/mise/age.txt if it exists"
+        arg <PATH>
+    }
+    flag --age-recipient help="[experimental] Age recipient (x25519 public key) for encryption" var=#true {
+        long_help "[experimental] Age recipient (x25519 public key) for encryption\n\nCan be used multiple times. Requires --age-encrypt."
+        arg <RECIPIENT>
+    }
+    flag --age-ssh-recipient help="[experimental] SSH recipient (public key or path) for age encryption" var=#true {
+        long_help "[experimental] SSH recipient (public key or path) for age encryption\n\nCan be used multiple times. Requires --age-encrypt."
+        arg <PATH_OR_PUBKEY>
+    }
+    flag --complete help="Render completions" hide=#true
     flag --file help="The TOML file to update" {
         long_help "The TOML file to update\n\nCan be a file path or directory. If a directory is provided, will create/use mise.toml in that directory.\nDefaults to MISE_DEFAULT_CONFIG_FILENAME environment variable, or `mise.toml`."
         arg <FILE>
     }
-    flag --complete help="Render completions" hide=#true
-    flag "-g --global" help="Set the environment variable in the global config file"
-    flag "-E --env" help="Create/modify an environment-specific config file like .mise.<env>.toml" {
-        arg <ENV>
-    }
+    flag --prompt help="Prompt for environment variable values"
     flag "--remove --rm --unset" help="Remove the environment variable from config file" var=#true hide=#true {
         long_help "Remove the environment variable from config file\n\nCan be used multiple times."
         arg <ENV_KEY>
-    }
-    flag --prompt help="Prompt for environment variable values"
-    flag --age-encrypt help="[experimental] Encrypt the value with age before storing"
-    flag --age-recipient help="[experimental] Age recipient (x25519 public key) for encryption" var=#true {
-        long_help "[experimental] Age recipient (x25519 public key) for encryption\n\nCan be used multiple times. Requires --age-encrypt."
-        arg <RECIPIENT>
-    }
-    flag --age-ssh-recipient help="[experimental] SSH recipient (public key or path) for age encryption" var=#true {
-        long_help "[experimental] SSH recipient (public key or path) for age encryption\n\nCan be used multiple times. Requires --age-encrypt."
-        arg <PATH_OR_PUBKEY>
-    }
-    flag --age-key-file help="[experimental] Age identity file for encryption" {
-        long_help "[experimental] Age identity file for encryption\n\nDefaults to ~/.config/mise/age.txt if it exists"
-        arg <PATH>
     }
     arg "[ENV_VAR]…" help="Environment variable(s) to set\ne.g.: NODE_ENV=production" required=#false var=#true
 }
@@ -744,13 +743,13 @@
     long_help "Show current settings\n\nThis is the contents of ~/.config/mise/config.toml\n\nNote that aliases are also stored in this file\nbut managed separately with `mise aliases`"
     after_long_help "Examples:\n    # list all settings\n    $ mise settings\n\n    # get the value of the setting \"always_keep_download\"\n    $ mise settings always_keep_download\n\n    # set the value of the setting \"always_keep_download\" to \"true\"\n    $ mise settings always_keep_download=true\n\n    # set the value of the setting \"node.mirror_url\" to \"https://npm.taobao.org/mirrors/node\"\n    $ mise settings node.mirror_url https://npm.taobao.org/mirrors/node\n"
     flag "-a --all" help="List all settings"
+    flag "-J --json" help="Output in JSON format"
+    flag "-l --local" help="Use the local config file instead of the global one" global=#true
+    flag "-T --toml" help="Output in TOML format"
     flag --complete help="Print all settings with descriptions for shell completions" hide=#true
-    flag "-l --local" help="Use the local config file instead of the global one" global=#true
-    flag "-J --json" help="Output in JSON format"
     flag --json-extended help="Output in JSON format with sources"
-    flag "-T --toml" help="Output in TOML format"
+    arg "[VALUE]" help="Setting value to set" required=#false
     arg "[SETTING]" help="Name of setting" required=#false
-    arg "[VALUE]" help="Setting value to set" required=#false
     cmd add help="Adds a setting to the configuration file" {
         long_help "Adds a setting to the configuration file\n\nUsed with an array setting, this will append the value to the array.\nThis modifies the contents of ~/.config/mise/config.toml"
         after_long_help "Examples:\n\n    $ mise settings add disable_hints python_multi\n"
@@ -769,11 +768,11 @@
         long_help "Show current settings\n\nThis is the contents of ~/.config/mise/config.toml\n\nNote that aliases are also stored in this file\nbut managed separately with `mise aliases`"
         after_long_help "Examples:\n\n    $ mise settings ls\n    idiomatic_version_file = false\n    ...\n\n    $ mise settings ls python\n    default_packages_file = \"~/.default-python-packages\"\n    ...\n"
         flag "-a --all" help="List all settings"
+        flag "-J --json" help="Output in JSON format"
+        flag "-l --local" help="Use the local config file instead of the global one" global=#true
+        flag "-T --toml" help="Output in TOML format"
         flag --complete help="Print all settings with descriptions for shell completions" hide=#true
-        flag "-l --local" help="Use the local config file instead of the global one" global=#true
-        flag "-J --json" help="Output in JSON format"
         flag --json-extended help="Output in JSON format with sources"
-        flag "-T --toml" help="Output in TOML format"
         arg "[SETTING]" help="Name of setting" required=#false
     }
     cmd set help="Add/update a setting" {
@@ -799,8 +798,8 @@
     flag "-j --jobs" help="Number of jobs to run in parallel\n[default: 4]" {
         arg <JOBS>
     }
+    flag "-u --unset" help="Removes a previously set version"
     flag --raw help="Directly pipe stdin/stdout/stderr from plugin to user Sets --jobs=1"
-    flag "-u --unset" help="Removes a previously set version"
     arg <TOOL@VERSION>… help="Tool(s) to use" var=#true
 }
 cmd sync subcommand_required=#true help="Synchronize tools from other version managers with mise" {
@@ -808,8 +807,8 @@
         long_help "Symlinks all tool versions from an external tool into mise\n\nFor example, use this to import all Homebrew node installs into mise\n\nThis won't overwrite any existing installs but will overwrite any existing symlinks"
         after_long_help "Examples:\n\n    $ brew install node@18 node@20\n    $ mise sync node --brew\n    $ mise use -g node@18 - uses Homebrew-provided node\n"
         flag --brew help="Get tool versions from Homebrew"
+        flag --nodenv help="Get tool versions from nodenv"
         flag --nvm help="Get tool versions from nvm"
-        flag --nodenv help="Get tool versions from nodenv"
     }
     cmd python help="Symlinks all tool versions from an external tool into mise" {
         long_help "Symlinks all tool versions from an external tool into mise\n\nFor example, use this to import all pyenv installs into mise\n\nThis won't overwrite any existing installs but will overwrite any existing symlinks"
@@ -826,14 +825,14 @@
     alias t
     alias task hide=#true
     after_long_help "Examples:\n\n    $ mise tasks ls\n"
-    flag --complete help="Display tasks for usage completion" hide=#true
-    flag "-x --extended" help="Show all columns" global=#true
-    flag --no-header help="Do not print table header" global=#true
-    flag --hidden help="Show hidden tasks" global=#true
     flag "-g --global" help="Only show global tasks" global=#true
     flag "-J --json" help="Output in JSON format" global=#true
     flag "-l --local" help="Only show non-global tasks" global=#true
+    flag "-x --extended" help="Show all columns" global=#true
     flag --all help="Load all tasks from the entire monorepo, including sibling directories.\nBy default, only tasks from the current directory hierarchy are loaded." global=#true
+    flag --complete help="Display tasks for usage completion" hide=#true
+    flag --hidden help="Show hidden tasks" global=#true
+    flag --no-header help="Do not print table header" global=#true
     flag --sort help="Sort by column. Default is name." global=#true {
         arg <COLUMN> {
             choices name alias description source
@@ -848,48 +847,48 @@
     arg "[TASK]" help="Task name to get info of" required=#false
     cmd add help="Create a new task" {
         after_long_help "Examples:\n\n    $ mise task add pre-commit --depends \"test\" --depends \"render\" -- echo pre-commit\n"
-        flag --description help="Description of the task" {
-            arg <DESCRIPTION>
-        }
         flag "-a --alias" help="Other names for the task" var=#true {
             arg <ALIAS>
         }
-        flag --depends-post help="Dependencies to run after the task runs" var=#true {
-            arg <DEPENDS_POST>
-        }
-        flag "-w --wait-for" help="Wait for these tasks to complete if they are to run" var=#true {
-            arg <WAIT_FOR>
+        flag "-d --depends" help="Add dependencies to the task" var=#true {
+            arg <DEPENDS>
         }
         flag "-D --dir" help="Run the task in a specific directory" {
             arg <DIR>
         }
+        flag "-f --file" help="Create a file task instead of a toml task"
         flag "-H --hide" help="Hide the task from `mise task` and completions"
+        flag "-q --quiet" help="Do not print the command before running"
         flag "-r --raw" help="Directly connect stdin/stdout/stderr"
         flag "-s --sources" help="Glob patterns of files this task uses as input" var=#true {
             arg <SOURCES>
         }
+        flag "-w --wait-for" help="Wait for these tasks to complete if they are to run" var=#true {
+            arg <WAIT_FOR>
+        }
+        flag --depends-post help="Dependencies to run after the task runs" var=#true {
+            arg <DEPENDS_POST>
+        }
+        flag --description help="Description of the task" {
+            arg <DESCRIPTION>
+        }
         flag --outputs help="Glob patterns of files this task creates, to skip if they are not modified" var=#true {
             arg <OUTPUTS>
         }
+        flag --run-windows help="Command to run on windows" {
+            arg <RUN_WINDOWS>
+        }
         flag --shell help="Run the task in a specific shell" {
             arg <SHELL>
         }
-        flag "-q --quiet" help="Do not print the command before running"
         flag --silent help="Do not print the command or its output"
-        flag "-d --depends" help="Add dependencies to the task" var=#true {
-            arg <DEPENDS>
-        }
-        flag --run-windows help="Command to run on windows" {
-            arg <RUN_WINDOWS>
-        }
-        flag "-f --file" help="Create a file task instead of a toml task"
         arg <TASK> help="Tasks name to add"
         arg "[-- RUN]…" required=#false var=#true
     }
     cmd deps help="Display a tree visualization of a dependency graph" {
         after_long_help "Examples:\n\n    # Show dependencies for all tasks\n    $ mise tasks deps\n\n    # Show dependencies for the \"lint\", \"test\" and \"check\" tasks\n    $ mise tasks deps lint test check\n\n    # Show dependencies in DOT format\n    $ mise tasks deps --dot\n"
+        flag --dot help="Display dependencies in DOT format"
         flag --hidden help="Show hidden tasks"
-        flag --dot help="Display dependencies in DOT format"
         arg "[TASKS]…" help="Tasks to show dependencies for\nCan specify multiple tasks by separating with spaces\ne.g.: mise tasks deps lint test check" required=#false var=#true
     }
     cmd edit help="Edit a tasks with $EDITOR" {
@@ -906,14 +905,14 @@
     cmd ls help="List available tasks to execute\nThese may be included from the config file or from the project's .mise/tasks directory\nmise will merge all tasks from all parent directories into this list." {
         long_help "List available tasks to execute\nThese may be included from the config file or from the project's .mise/tasks directory\nmise will merge all tasks from all parent directories into this list.\n\nSo if you have global tasks in `~/.config/mise/tasks/*` and project-specific tasks in\n~/myproject/.mise/tasks/*, then they'll both be available but the project-specific\ntasks will override the global ones if they have the same name."
         after_long_help "Examples:\n\n    $ mise tasks ls\n"
-        flag --complete help="Display tasks for usage completion" hide=#true
-        flag "-x --extended" help="Show all columns" global=#true
-        flag --no-header help="Do not print table header" global=#true
-        flag --hidden help="Show hidden tasks" global=#true
         flag "-g --global" help="Only show global tasks" global=#true
         flag "-J --json" help="Output in JSON format" global=#true
         flag "-l --local" help="Only show non-global tasks" global=#true
+        flag "-x --extended" help="Show all columns" global=#true
         flag --all help="Load all tasks from the entire monorepo, including sibling directories.\nBy default, only tasks from the current directory hierarchy are loaded." global=#true
+        flag --complete help="Display tasks for usage completion" hide=#true
+        flag --hidden help="Show hidden tasks" global=#true
+        flag --no-header help="Do not print table header" global=#true
         flag --sort help="Sort by column. Default is name." global=#true {
             arg <COLUMN> {
                 choices name alias description source
@@ -930,40 +929,40 @@
         alias r
         long_help "Run task(s)\n\nThis command will run a tasks, or multiple tasks in parallel.\nTasks may have dependencies on other tasks or on source files.\nIf source is configured on a tasks, it will only run if the source\nfiles have changed.\n\nTasks can be defined in mise.toml or as standalone scripts.\nIn mise.toml, tasks take this form:\n\n    [tasks.build]\n    run = \"npm run build\"\n    sources = [\"src/**/*.ts\"]\n    outputs = [\"dist/**/*.js\"]\n\nAlternatively, tasks can be defined as standalone scripts.\nThese must be located in `mise-tasks`, `.mise-tasks`, `.mise/tasks`, `mise/tasks` or\n`.config/mise/tasks`.\nThe name of the script will be the name of the tasks.\n\n    $ cat .mise/tasks/build<<EOF\n    #!/usr/bin/env bash\n    npm run build\n    EOF\n    $ mise run build"
         after_long_help "Examples:\n\n    # Runs the \"lint\" tasks. This needs to either be defined in mise.toml\n    # or as a standalone script. See the project README for more information.\n    $ mise run lint\n\n    # Forces the \"build\" tasks to run even if its sources are up-to-date.\n    $ mise run build --force\n\n    # Run \"test\" with stdin/stdout/stderr all connected to the current terminal.\n    # This forces `--jobs=1` to prevent interleaving of output.\n    $ mise run test --raw\n\n    # Runs the \"lint\", \"test\", and \"check\" tasks in parallel.\n    $ mise run lint ::: test ::: check\n\n    # Execute multiple tasks each with their own arguments.\n    $ mise tasks cmd1 arg1 arg2 ::: cmd2 arg1 arg2\n"
-        flag --no-cache help="Do not use cache on remote tasks"
+        flag "-c --continue-on-error" help="Continue running tasks even if one fails"
         flag "-C --cd" help="Change to this directory before executing the command" {
             arg <CD>
         }
-        flag "-c --continue-on-error" help="Continue running tasks even if one fails"
+        flag "-f --force" help="Force the tasks to run even if outputs are up to date"
+        flag "-i --interleave" help="Print directly to stdout/stderr instead of by line\nDefaults to true if --jobs == 1\nConfigure with `task_output` config or `MISE_TASK_OUTPUT` env var" hide=#true
+        flag "-j --jobs" help="Number of tasks to run in parallel\n[default: 4]\nConfigure with `jobs` config or `MISE_JOBS` env var" {
+            arg <JOBS>
+        }
         flag "-n --dry-run" help="Don't actually run the tasks(s), just print them in order of execution"
-        flag "-f --force" help="Force the tasks to run even if outputs are up to date"
+        flag "-o --output" help="Change how tasks information is output when running tasks" {
+            long_help "Change how tasks information is output when running tasks\n\n- `prefix` - Print stdout/stderr by line, prefixed with the task's label\n- `interleave` - Print directly to stdout/stderr instead of by line\n- `replacing` - Stdout is replaced each time, stderr is printed as is\n- `timed` - Only show stdout lines if they are displayed for more than 1 second\n- `keep-order` - Print stdout/stderr by line, prefixed with the task's label, but keep the order of the output\n- `quiet` - Don't show extra output\n- `silent` - Don't show any output including stdout and stderr from the task except for errors"
+            arg <OUTPUT>
+        }
         flag "-p --prefix" help="Print stdout/stderr by line, prefixed with the task's label\nDefaults to true if --jobs > 1\nConfigure with `task_output` config or `MISE_TASK_OUTPUT` env var" hide=#true
-        flag "-i --interleave" help="Print directly to stdout/stderr instead of by line\nDefaults to true if --jobs == 1\nConfigure with `task_output` config or `MISE_TASK_OUTPUT` env var" hide=#true
+        flag "-q --quiet" help="Don't show extra output"
+        flag "-r --raw" help="Read/write directly to stdin/stdout/stderr instead of by line\nRedactions are not applied with this option\nConfigure with `raw` config or `MISE_RAW` env var"
         flag "-s --shell" help="Shell to use to run toml tasks" {
             long_help "Shell to use to run toml tasks\n\nDefaults to `sh -c -o errexit -o pipefail` on unix, and `cmd /c` on Windows\nCan also be set with the setting `MISE_UNIX_DEFAULT_INLINE_SHELL_ARGS` or `MISE_WINDOWS_DEFAULT_INLINE_SHELL_ARGS`\nOr it can be overridden with the `shell` property on a task."
             arg <SHELL>
         }
+        flag "-S --silent" help="Don't show any output except for errors"
         flag "-t --tool" help="Tool(s) to run in addition to what is in mise.toml files e.g.: node@20 python@3.10" var=#true {
             arg <TOOL@VERSION>
         }
-        flag "-j --jobs" help="Number of tasks to run in parallel\n[default: 4]\nConfigure with `jobs` config or `MISE_JOBS` env var" {
-            arg <JOBS>
-        }
-        flag "-r --raw" help="Read/write directly to stdin/stdout/stderr instead of by line\nRedactions are not applied with this option\nConfigure with `raw` config or `MISE_RAW` env var"
-        flag "-S --silent" help="Don't show any output except for errors"
+        flag --no-cache help="Do not use cache on remote tasks"
+        flag --no-timings help="Hides elapsed time after each task completes" {
+            long_help "Hides elapsed time after each task completes\n\nDefault to always hide with `MISE_TASK_TIMINGS=0`"
+        }
         flag --timeout help="Timeout for the task to complete\ne.g.: 30s, 5m" {
             arg <TIMEOUT>
         }
         flag --timings help="Shows elapsed time after each task completes" hide=#true {
             long_help "Shows elapsed time after each task completes\n\nDefault to always show with `MISE_TASK_TIMINGS=1`"
-        }
-        flag --no-timings help="Hides elapsed time after each task completes" {
-            long_help "Hides elapsed time after each task completes\n\nDefault to always hide with `MISE_TASK_TIMINGS=0`"
-        }
-        flag "-q --quiet" help="Don't show extra output"
-        flag "-o --output" help="Change how tasks information is output when running tasks" {
-            long_help "Change how tasks information is output when running tasks\n\n- `prefix` - Print stdout/stderr by line, prefixed with the task's label\n- `interleave` - Print directly to stdout/stderr instead of by line\n- `replacing` - Stdout is replaced each time, stderr is printed as is\n- `timed` - Only show stdout lines if they are displayed for more than 1 second\n- `keep-order` - Print stdout/stderr by line, prefixed with the task's label, but keep the order of the output\n- `quiet` - Don't show extra output\n- `silent` - Don't show any output including stdout and stderr from the task except for errors"
-            arg <OUTPUT>
         }
         arg "[TASK]" help="Tasks to run\nCan specify multiple tasks by separating with `:::`\ne.g.: mise run task1 arg1 arg2 ::: task2 arg1 arg2" required=#false default=default
         arg "[ARGS]…" help="Arguments to pass to the tasks. Use \":::\" to separate tasks" required=#false var=#true
@@ -974,23 +973,23 @@
 cmd test-tool help="Test a tool installs and executes" {
     after_long_help "Examples:\n\n    $ mise test-tool ripgrep\n"
     flag "-a --all" help="Test every tool specified in registry.toml"
+    flag "-j --jobs" help="Number of jobs to run in parallel\n[default: 4]" {
+        arg <JOBS>
+    }
     flag --all-config help="Test all tools specified in config files"
     flag --include-non-defined help="Also test tools not defined in registry.toml, guessing how to test it"
-    flag "-j --jobs" help="Number of jobs to run in parallel\n[default: 4]" {
-        arg <JOBS>
-    }
     flag --raw help="Directly pipe stdin/stdout/stderr from plugin to user Sets --jobs=1"
     arg "[TOOLS]…" help="Tool(s) to test" required=#false var=#true
 }
 cmd tool help="Gets information about a tool" {
     after_long_help "Examples:\n\n    $ mise tool node\n    Backend:            core\n    Installed Versions: 20.0.0 22.0.0\n    Active Version:     20.0.0\n    Requested Version:  20\n    Config Source:      ~/.config/mise/mise.toml\n    Tool Options:       [none]\n"
     flag "-J --json" help="Output in JSON format"
+    flag --active help="Only show active versions"
     flag --backend help="Only show backend field"
+    flag --config-source help="Only show config source"
     flag --description help="Only show description field"
     flag --installed help="Only show installed versions"
-    flag --active help="Only show active versions"
     flag --requested help="Only show requested versions"
-    flag --config-source help="Only show config source"
     flag --tool-options help="Only show tool options"
     arg <TOOL> help="Tool name to get information about"
 }
@@ -1004,8 +1003,8 @@
     after_long_help "Examples:\n\n    # trusts ~/some_dir/mise.toml\n    $ mise trust ~/some_dir/mise.toml\n\n    # trusts mise.toml in the current or parent directory\n    $ mise trust\n"
     flag "-a --all" help="Trust all config files in the current directory and its parents"
     flag --ignore help="Do not trust this config and ignore it in the future"
+    flag --show help="Show the trusted status of config files from the current directory and its parents.\nDoes not trust or untrust any files."
     flag --untrust help="No longer trust this config, will prompt in the future"
-    flag --show help="Show the trusted status of config files from the current directory and its parents.\nDoes not trust or untrust any files."
     arg "[CONFIG_FILE]" help="The config file to trust" required=#false
 }
 cmd uninstall help="Removes installed tool versions" {
@@ -1028,10 +1027,10 @@
     alias rm remove
     long_help "Removes installed tool versions from mise.toml\n\nBy default, this will use the `mise.toml` file that has the tool defined.\n\nIn the following order:\n  - If `--global` is set, it will use the global config file.\n  - If `--path` is set, it will use the config file at the given path.\n  - If `--env` is set, it will use `mise.<env>.toml`.\n  - If `MISE_DEFAULT_CONFIG_FILENAME` is set, it will use that instead.\n  - If `MISE_OVERRIDE_CONFIG_FILENAMES` is set, it will the first from that list.\n  - Otherwise just \"mise.toml\" or global config if cwd is home directory.\n\nWill also prune the installed version if no other configurations are using it."
     after_long_help "Examples:\n\n    # will uninstall specific version\n    $ mise unuse node@18.0.0\n\n    # will uninstall specific version from global config\n    $ mise unuse -g node@18.0.0\n\n    # will uninstall specific version from .mise.local.toml\n    $ mise unuse --env local node@20\n\n    # will uninstall specific version from .mise.staging.toml\n    $ mise unuse --env staging node@20\n"
-    flag "-g --global" help="Use the global config file (`~/.config/mise/config.toml`) instead of the local one"
     flag "-e --env" help="Create/modify an environment-specific config file like .mise.<env>.toml" {
         arg <ENV>
     }
+    flag "-g --global" help="Use the global config file (`~/.config/mise/config.toml`) instead of the local one"
     flag "-p --path" help="Specify a path to a config file or directory" {
         long_help "Specify a path to a config file or directory\n\nIf a directory is specified, it will look for a config file in that directory following the rules above."
         arg <PATH>
@@ -1043,7 +1042,6 @@
     alias up
     long_help "Upgrades outdated tools\n\nBy default, this keeps the range specified in mise.toml. So if you have node@20 set, it will\nupgrade to the latest 20.x.x version available. See the `--bump` flag to use the latest version\nand bump the version in mise.toml.\n\nThis will update mise.lock if it is enabled, see https://mise.jdx.dev/configuration/settings.html#lockfile"
     after_long_help "Examples:\n\n    # Upgrades node to the latest version matching the range in mise.toml\n    $ mise upgrade node\n\n    # Upgrades node to the latest version and bumps the version in mise.toml\n    $ mise upgrade node --bump\n\n    # Upgrades all tools to the latest versions\n    $ mise upgrade\n\n    # Upgrades all tools to the latest versions and bumps the version in mise.toml\n    $ mise upgrade --bump\n\n    # Just print what would be done, don't actually do it\n    $ mise upgrade --dry-run\n\n    # Upgrades node and python to the latest versions\n    $ mise upgrade node python\n\n    # Show a multiselect menu to choose which tools to upgrade\n    $ mise upgrade --interactive\n"
-    flag "-n --dry-run" help="Just print what would be done, don't actually do it"
     flag "-i --interactive" help="Display multiselect menu to choose which tools to upgrade"
     flag "-j --jobs" help="Number of jobs to run in parallel\n[default: 4]" {
         arg <JOBS>
@@ -1051,6 +1049,7 @@
     flag "-l --bump" help="Upgrades to the latest version available, bumping the version in mise.toml" {
         long_help "Upgrades to the latest version available, bumping the version in mise.toml\n\nFor example, if you have `node = \"20.0.0\"` in your mise.toml but 22.1.0 is the latest available,\nthis will install 22.1.0 and set `node = \"22.1.0\"` in your config.\n\nIt keeps the same precision as what was there before, so if you instead had `node = \"20\"`, it\nwould change your config to `node = \"22\"`."
     }
+    flag "-n --dry-run" help="Just print what would be done, don't actually do it"
     flag --raw help="Directly pipe stdin/stdout/stderr from plugin to user Sets --jobs=1"
     arg "[TOOL@VERSION]…" help="Tool(s) to upgrade\ne.g.: node@20 python@3.10\nIf not specified, all current tools will be upgraded" required=#false var=#true
 }
@@ -1061,28 +1060,28 @@
     alias u
     long_help "Installs a tool and adds the version to mise.toml.\n\nThis will install the tool version if it is not already installed.\nBy default, this will use a `mise.toml` file in the current directory.\n\nIn the following order:\n  - If `--global` is set, it will use the global config file.\n  - If `--path` is set, it will use the config file at the given path.\n  - If `--env` is set, it will use `mise.<env>.toml`.\n  - If `MISE_DEFAULT_CONFIG_FILENAME` is set, it will use that instead.\n  - If `MISE_OVERRIDE_CONFIG_FILENAMES` is set, it will the first from that list.\n  - Otherwise just \"mise.toml\" or global config if cwd is home directory.\n\nUse the `--global` flag to use the global config file instead."
     after_long_help "Examples:\n    \n    # run with no arguments to use the interactive selector\n    $ mise use\n\n    # set the current version of node to 20.x in mise.toml of current directory\n    # will write the fuzzy version (e.g.: 20)\n    $ mise use node@20\n\n    # set the current version of node to 20.x in ~/.config/mise/config.toml\n    # will write the precise version (e.g.: 20.0.0)\n    $ mise use -g --pin node@20\n\n    # sets .mise.local.toml (which is intended not to be committed to a project)\n    $ mise use --env local node@20\n\n    # sets .mise.staging.toml (which is used if MISE_ENV=staging)\n    $ mise use --env staging node@20\n"
+    flag "-e --env" help="Create/modify an environment-specific config file like .mise.<env>.toml" {
+        arg <ENV>
+    }
     flag "-f --force" help="Force reinstall even if already installed"
+    flag "-g --global" help="Use the global config file (`~/.config/mise/config.toml`) instead of the local one"
+    flag "-j --jobs" help="Number of jobs to run in parallel\n[default: 4]" {
+        arg <JOBS>
+    }
+    flag "-n --dry-run" help="Perform a dry run, showing what would be installed and modified without making changes"
+    flag "-p --path" help="Specify a path to a config file or directory" {
+        long_help "Specify a path to a config file or directory\n\nIf a directory is specified, it will look for a config file in that directory following the rules above."
+        arg <PATH>
+    }
     flag --fuzzy help="Save fuzzy version to config file" {
         long_help "Save fuzzy version to config file\n\ne.g.: `mise use --fuzzy node@20` will save 20 as the version\nthis is the default behavior unless `MISE_PIN=1`"
     }
-    flag "-g --global" help="Use the global config file (`~/.config/mise/config.toml`) instead of the local one"
-    flag "-n --dry-run" help="Perform a dry run, showing what would be installed and modified without making changes"
-    flag "-e --env" help="Create/modify an environment-specific config file like .mise.<env>.toml" {
-        arg <ENV>
-    }
-    flag "-j --jobs" help="Number of jobs to run in parallel\n[default: 4]" {
-        arg <JOBS>
+    flag --pin help="Save exact version to config file\ne.g.: `mise use --pin node@20` will save 20.0.0 as the version\nSet `MISE_PIN=1` to make this the default behavior" {
+        long_help "Save exact version to config file\ne.g.: `mise use --pin node@20` will save 20.0.0 as the version\nSet `MISE_PIN=1` to make this the default behavior\n\nConsider using mise.lock as a better alternative to pinning in mise.toml:\nhttps://mise.jdx.dev/configuration/settings.html#lockfile"
     }
     flag --raw help="Directly pipe stdin/stdout/stderr from plugin to user Sets `--jobs=1`"
     flag --remove help="Remove the plugin(s) from config file" var=#true {
         arg <PLUGIN>
-    }
-    flag "-p --path" help="Specify a path to a config file or directory" {
-        long_help "Specify a path to a config file or directory\n\nIf a directory is specified, it will look for a config file in that directory following the rules above."
-        arg <PATH>
-    }
-    flag --pin help="Save exact version to config file\ne.g.: `mise use --pin node@20` will save 20.0.0 as the version\nSet `MISE_PIN=1` to make this the default behavior" {
-        long_help "Save exact version to config file\ne.g.: `mise use --pin node@20` will save 20.0.0 as the version\nSet `MISE_PIN=1` to make this the default behavior\n\nConsider using mise.lock as a better alternative to pinning in mise.toml:\nhttps://mise.jdx.dev/configuration/settings.html#lockfile"
     }
     arg "[TOOL@VERSION]…" help="Tool(s) to add to config file" help_long="Tool(s) to add to config file\n\ne.g.: node@20, cargo:ripgrep@latest npm:prettier@3\nIf no version is specified, it will default to @latest\n\nTool options can be set with this syntax:\n\n    mise use ubi:BurntSushi/ripgrep[exe=rg]" required=#false var=#true
 }
@@ -1280,18 +1279,14 @@
 cmd which help="Shows the path that a tool's bin points to." {
     long_help "Shows the path that a tool's bin points to.\n\nUse this to figure out what version of a tool is currently active."
     after_long_help "Examples:\n\n    $ mise which node\n    /home/username/.local/share/mise/installs/node/20.0.0/bin/node\n\n    $ mise which node --plugin\n    node\n\n    $ mise which node --version\n    20.0.0\n"
+    flag "-t --tool" help="Use a specific tool@version\ne.g.: `mise which npm --tool=node@20`" {
+        arg <TOOL@VERSION>
+    }
     flag --complete hide=#true
     flag --plugin help="Show the plugin name instead of the path"
     flag --version help="Show the version instead of the path"
-    flag "-t --tool" help="Use a specific tool@version\ne.g.: `mise which npm --tool=node@20`" {
-        arg <TOOL@VERSION>
-    }
     arg "[BIN_NAME]" help="The bin to look up" required=#false
 }
-<<<<<<< HEAD
-=======
-cmd render-help hide=#true help="internal command to generate markdown from help"
->>>>>>> 78b60957
 source_code_link_template #"""
 {%- set path = path | replace(from='-', to='_') -%}
 {%- if cmd.subcommands | length > 0 -%}
