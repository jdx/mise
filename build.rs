--- conflicted
+++ resolved
@@ -194,12 +194,8 @@
                 "Duration" => "String",
                 "ListString" => "Vec<String>",
                 "ListPath" => "Vec<PathBuf>",
-<<<<<<< HEAD
                 "SetString" => "BTreeSet<String>",
-                t => panic!("Unknown type: {}", t),
-=======
                 t => panic!("Unknown type: {t}"),
->>>>>>> 52bda396
             }));
         if let Some(type_) = type_ {
             let type_ = if props.get("optional").is_some_and(|v| v.as_bool().unwrap()) {
