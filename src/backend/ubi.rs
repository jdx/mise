--- conflicted
+++ resolved
@@ -6,15 +6,9 @@
 use crate::backend::{Backend, BackendType};
 use crate::cache::{CacheManager, CacheManagerBuilder};
 use crate::cli::args::BackendArg;
-<<<<<<< HEAD
-use crate::config::Settings;
-use crate::env::{self, GITHUB_TOKEN};
-=======
-use crate::cmd::CmdLineRunner;
 use crate::config::settings::SETTINGS;
 use crate::config::{Config, Settings};
 use crate::env::GITHUB_TOKEN;
->>>>>>> 32c3d000
 use crate::github;
 use crate::install_context::InstallContext;
 use crate::toolset::ToolRequest;
@@ -26,7 +20,7 @@
 }
 
 // Uses ubi for installations https://github.com/houseabsolute/ubi
-// it can be installed via mise install cargo:ubi-cli
+// it can be installed via mise install cargo:ubi
 impl Backend for UbiBackend {
     fn get_type(&self) -> BackendType {
         BackendType::Ubi
@@ -37,11 +31,7 @@
     }
 
     fn get_dependencies(&self, _tvr: &ToolRequest) -> eyre::Result<Vec<BackendArg>> {
-<<<<<<< HEAD
         Ok(vec![])
-=======
-        Ok(vec!["ubi".into()])
->>>>>>> 32c3d000
     }
 
     fn _list_remote_versions(&self) -> eyre::Result<Vec<String>> {
