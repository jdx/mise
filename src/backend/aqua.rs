use crate::backend::backend_type::BackendType;
use crate::backend::static_helpers::get_filename_from_url;
use crate::cli::args::BackendArg;
use crate::cli::version::{ARCH, OS};
use crate::config::Settings;
use crate::file::TarOptions;
use crate::http::HTTP;
use crate::install_context::InstallContext;
use crate::path::{Path, PathBuf, PathExt};
use crate::plugins::VERSION_REGEX;
use crate::registry::REGISTRY;
use crate::toolset::ToolVersion;
use crate::{
    aqua::aqua_registry_wrapper::{
        AQUA_REGISTRY, AquaChecksumType, AquaCosign, AquaMinisignType, AquaPackage, AquaPackageType,
    },
    cache::{CacheManager, CacheManagerBuilder},
};
use crate::{backend::Backend, config::Config};
use crate::{env, file, github, minisign};
use async_trait::async_trait;
use dashmap::DashMap;
use eyre::{ContextCompat, Result, bail, eyre};
use indexmap::IndexSet;
use itertools::Itertools;
use regex::Regex;
use std::borrow::Cow;
use std::fmt::Debug;
use std::{collections::HashSet, sync::Arc};

#[derive(Debug)]
pub struct AquaBackend {
    ba: Arc<BackendArg>,
    id: String,
    version_tags_cache: CacheManager<Vec<(String, String)>>,
    bin_path_caches: DashMap<String, CacheManager<Vec<PathBuf>>>,
}

#[async_trait]
impl Backend for AquaBackend {
    fn get_type(&self) -> BackendType {
        BackendType::Aqua
    }

    async fn description(&self) -> Option<String> {
        AQUA_REGISTRY
            .package(&self.ba.tool_name)
            .await
            .ok()
            .and_then(|p| p.description.clone())
    }

    fn ba(&self) -> &Arc<BackendArg> {
        &self.ba
    }

    async fn _list_remote_versions(&self, _config: &Arc<Config>) -> Result<Vec<String>> {
        let version_tags = self.get_version_tags().await;
        let mut versions = Vec::new();
        match version_tags {
            Ok(tags) => {
                for (v, tag) in tags.iter() {
                    let pkg = AQUA_REGISTRY
                        .package_with_version(&self.id, &[tag])
                        .await
                        .unwrap_or_default();
                    if !pkg.no_asset && pkg.error_message.is_none() {
                        versions.push(v.clone());
                    }
                }
            }
            Err(e) => {
                warn!("Remote versions cannot be fetched: {}", e);
            }
        }
        Ok(versions)
    }

    async fn install_version_(
        &self,
        ctx: &InstallContext,
        mut tv: ToolVersion,
    ) -> Result<ToolVersion> {
        let tag = self
            .get_version_tags()
            .await
            .ok()
            .into_iter()
            .flatten()
            .find(|(version, _)| version == &tv.version)
            .map(|(_, tag)| tag);
        let mut v = tag.cloned().unwrap_or_else(|| tv.version.clone());
        let mut v_prefixed =
            (tag.is_none() && !tv.version.starts_with('v')).then(|| format!("v{v}"));
        let versions = match &v_prefixed {
            Some(v_prefixed) => vec![v.as_str(), v_prefixed.as_str()],
            None => vec![v.as_str()],
        };
        let pkg = AQUA_REGISTRY
            .package_with_version(&self.id, &versions)
            .await?;
        if let Some(prefix) = &pkg.version_prefix {
            if !v.starts_with(prefix) {
                v = format!("{prefix}{v}");
                v_prefixed = v_prefixed.map(|v| format!("{prefix}{v}"));
            }
        }
        validate(&pkg)?;

        // Check if URL already exists in lockfile platforms first
        let platform_key = self.get_platform_key();
        let existing_platform = tv
            .lock_platforms
            .get(&platform_key)
            .and_then(|asset| asset.url.clone());
        let (url, v, filename) = if let Some(existing_platform) = existing_platform.clone() {
            let url = existing_platform;
            let filename = get_filename_from_url(&url);
            // Determine which version variant was used based on the URL or filename
            let v = if url.contains(&format!("v{}", tv.version))
                || filename.contains(&format!("v{}", tv.version))
            {
                format!("v{}", tv.version)
            } else {
                tv.version.clone()
            };
            (url, v, filename)
        } else {
            let (url, v) = if let Some(v_prefixed) = v_prefixed {
                // Try v-prefixed version first because most aqua packages use v-prefixed versions
                match self.get_url(&pkg, v_prefixed.as_ref()).await {
                    // If the url is already checked, use it
                    Ok((url, true)) => (url, v_prefixed),
                    Ok((url_prefixed, false)) => {
                        let (url, _) = self.get_url(&pkg, &v).await?;
                        // If the v-prefixed URL is the same as the non-prefixed URL, use it
                        if url == url_prefixed {
                            (url_prefixed, v_prefixed)
                        } else {
                            // If they are different, check existence
                            match HTTP.head(&url_prefixed).await {
                                Ok(_) => (url_prefixed, v_prefixed),
                                Err(_) => (url, v),
                            }
                        }
                    }
                    Err(err) => (
                        self.get_url(&pkg, &v)
                            .await
                            .map(|(url, _)| url)
                            .map_err(|e| err.wrap_err(e))?,
                        v,
                    ),
                }
            } else {
                (self.get_url(&pkg, &v).await.map(|(url, _)| url)?, v)
            };
            let filename = get_filename_from_url(&url);

            (url, v.to_string(), filename)
        };

        self.download(ctx, &tv, &url, &filename).await?;

        if existing_platform.is_none() {
            // Store the asset URL in the tool version
            tv.lock_platforms.entry(platform_key).or_default().url = Some(url.clone());
        }

        self.verify(ctx, &mut tv, &pkg, &v, &filename).await?;
        self.install(ctx, &tv, &pkg, &v, &filename)?;

        Ok(tv)
    }

    async fn list_bin_paths(
        &self,
        _config: &Arc<Config>,
        tv: &ToolVersion,
    ) -> Result<Vec<PathBuf>> {
        // TODO: instead of caching it would probably be better to create this as part of installation
        let cache = self
            .bin_path_caches
            .entry(tv.version.clone())
            .or_insert_with(|| {
                CacheManagerBuilder::new(tv.cache_path().join("bin_paths.msgpack.z"))
                    .with_fresh_duration(Settings::get().fetch_remote_versions_cache())
                    .build()
            });
        let install_path = tv.install_path();
        let paths = cache
            .get_or_try_init_async(async || {
                // TODO: align this logic with the one in `install_version_`
                let pkg = AQUA_REGISTRY
                    .package_with_version(&self.id, &[&tv.version])
                    .await?;

                let srcs = self.srcs(&pkg, tv)?;
                let paths = if srcs.is_empty() {
                    vec![install_path.clone()]
                } else {
                    srcs.iter()
                        .map(|(_, dst)| dst.parent().unwrap().to_path_buf())
                        .collect()
                };
                Ok(paths
                    .into_iter()
                    .unique()
                    .filter(|p| p.exists())
                    .map(|p| p.strip_prefix(&install_path).unwrap().to_path_buf())
                    .collect())
            })
            .await?
            .iter()
            .map(|p| p.mount(&install_path))
            .collect();
        Ok(paths)
    }

    fn fuzzy_match_filter(&self, versions: Vec<String>, query: &str) -> Vec<String> {
        let escaped_query = regex::escape(query);
        let query = if query == "latest" {
            "\\D*[0-9].*"
        } else {
            &escaped_query
        };
        let query_regex = Regex::new(&format!("^{query}([-.].+)?$")).unwrap();
        versions
            .into_iter()
            .filter(|v| {
                if query == v {
                    return true;
                }
                if VERSION_REGEX.is_match(v) {
                    return false;
                }
                query_regex.is_match(v)
            })
            .collect()
    }
}

impl AquaBackend {
    pub fn from_arg(ba: BackendArg) -> Self {
        let full = ba.full();
        let mut id = full.split_once(":").unwrap_or(("", &full)).1;
        if !id.contains("/") {
            id = REGISTRY
                .get(id)
                .and_then(|t| t.backends.iter().find_map(|s| s.full.strip_prefix("aqua:")))
                .unwrap_or_else(|| {
                    warn!("invalid aqua tool: {}", id);
                    id
                });
        }
        let cache_path = ba.cache_path.clone();
        Self {
            id: id.to_string(),
            ba: Arc::new(ba),
            version_tags_cache: CacheManagerBuilder::new(cache_path.join("version_tags.msgpack.z"))
                .with_fresh_duration(Settings::get().fetch_remote_versions_cache())
                .build(),
            bin_path_caches: Default::default(),
        }
    }

    async fn get_version_tags(&self) -> Result<&Vec<(String, String)>> {
        self.version_tags_cache
            .get_or_try_init_async(|| async {
                let pkg = AQUA_REGISTRY.package(&self.id).await?;
                let mut versions = Vec::new();
                if !pkg.repo_owner.is_empty() && !pkg.repo_name.is_empty() {
                    let tags = get_tags(&pkg).await?;
                    for tag in tags.into_iter().rev() {
                        let mut version = tag.as_str();
                        match pkg.version_filter_ok(version) {
                            Ok(true) => {}
                            Ok(false) => continue,
                            Err(e) => {
                                warn!("[{}] aqua version filter error: {e}", self.ba());
                                continue;
                            }
                        }
                        let pkg = pkg.clone().with_version(&[version], os(), arch());
                        if let Some(prefix) = &pkg.version_prefix {
                            if let Some(_v) = version.strip_prefix(prefix) {
                                version = _v;
                            } else {
                                continue;
                            }
                        }
                        version = version.strip_prefix('v').unwrap_or(version);
                        versions.push((version.to_string(), tag));
                    }
                } else {
                    bail!(
                        "aqua package {} does not have repo_owner and/or repo_name.",
                        self.id
                    );
                }
                Ok(versions)
            })
            .await
    }

    async fn get_url(&self, pkg: &AquaPackage, v: &str) -> Result<(String, bool)> {
        match pkg.r#type {
            AquaPackageType::GithubRelease => {
                self.github_release_url(pkg, v).await.map(|url| (url, true))
            }
            AquaPackageType::GithubArchive | AquaPackageType::GithubContent => {
                Ok((self.github_archive_url(pkg, v), false))
            }
            AquaPackageType::Http => pkg.url(v, os(), arch()).map(|url| (url, false)),
            ref t => bail!("unsupported aqua package type: {t}"),
        }
    }

    async fn github_release_url(&self, pkg: &AquaPackage, v: &str) -> Result<String> {
        let asset_strs = pkg.asset_strs(v, os(), arch())?;
        self.github_release_asset(pkg, v, asset_strs).await
    }

    async fn github_release_asset(
        &self,
        pkg: &AquaPackage,
        v: &str,
        asset_strs: IndexSet<String>,
    ) -> Result<String> {
        let gh_id = format!("{}/{}", pkg.repo_owner, pkg.repo_name);
        let gh_release = github::get_release(&gh_id, v).await?;

        // Prioritize order of asset_strs
        let asset = asset_strs
            .iter()
            .find_map(|expected| {
                gh_release.assets.iter().find(|a| {
                    a.name == *expected || a.name.to_lowercase() == expected.to_lowercase()
                })
            })
            .wrap_err_with(|| {
                format!(
                    "no asset found: {}\nAvailable assets:\n{}",
                    asset_strs.iter().join(", "),
                    gh_release.assets.iter().map(|a| &a.name).join("\n")
                )
            })?;

        Ok(asset.browser_download_url.to_string())
    }

    fn github_archive_url(&self, pkg: &AquaPackage, v: &str) -> String {
        let gh_id = format!("{}/{}", pkg.repo_owner, pkg.repo_name);
        format!("https://github.com/{gh_id}/archive/refs/tags/{v}.tar.gz")
    }

    async fn download(
        &self,
        ctx: &InstallContext,
        tv: &ToolVersion,
        url: &str,
        filename: &str,
    ) -> Result<()> {
        let tarball_path = tv.download_path().join(filename);
        if tarball_path.exists() {
            return Ok(());
        }
        ctx.pr.set_message(format!("download {filename}"));
        HTTP.download_file(url, &tarball_path, Some(ctx.pr.as_ref()))
            .await?;
        Ok(())
    }

    async fn verify(
        &self,
        ctx: &InstallContext,
        tv: &mut ToolVersion,
        pkg: &AquaPackage,
        v: &str,
        filename: &str,
    ) -> Result<()> {
        self.verify_cosign(ctx, tv, pkg, v, filename).await?;
        self.verify_slsa(ctx, tv, pkg, v, filename).await?;
        self.verify_minisign(ctx, tv, pkg, v, filename).await?;
        self.verify_github_attestations(ctx, tv, pkg, v, filename)
            .await?;

        let download_path = tv.download_path();
        let platform_key = self.get_platform_key();
        let platform_info = tv.lock_platforms.entry(platform_key).or_default();
        if platform_info.checksum.is_none() {
            if let Some(checksum) = &pkg.checksum {
                if checksum.enabled() {
                    let url = match checksum._type() {
                        AquaChecksumType::GithubRelease => {
                            let asset_strs = checksum.asset_strs(pkg, v, os(), arch())?;
                            self.github_release_asset(pkg, v, asset_strs).await?
                        }
                        AquaChecksumType::Http => checksum.url(pkg, v, os(), arch())?,
                    };
                    let checksum_path = download_path.join(format!("{filename}.checksum"));
                    HTTP.download_file(&url, &checksum_path, Some(ctx.pr.as_ref()))
                        .await?;
                    self.verify_checksum_cosign(
                        ctx,
                        tv,
                        pkg,
                        v,
                        filename,
                        &checksum_path,
                        &download_path,
                    )
                    .await?;
                    let mut checksum_file = file::read_to_string(&checksum_path)?;
                    if checksum.file_format() == "regexp" {
                        let pattern = checksum.pattern();
                        if let Some(file) = &pattern.file {
                            let re = regex::Regex::new(file.as_str())?;
                            if let Some(line) = checksum_file.lines().find(|l| {
                                re.captures(l).is_some_and(|c| c[1].to_string() == filename)
                            }) {
                                checksum_file = line.to_string();
                            } else {
                                debug!(
                                    "no line found matching {} in {} for {}",
                                    file, checksum_file, filename
                                );
                            }
                        }
                        let re = regex::Regex::new(pattern.checksum.as_str())?;
                        if let Some(caps) = re.captures(checksum_file.as_str()) {
                            checksum_file = caps[1].to_string();
                        } else {
                            debug!(
                                "no checksum found matching {} in {}",
                                pattern.checksum, checksum_file
                            );
                        }
                    }
                    let checksum_str = checksum_file
                        .lines()
                        .filter_map(|l| {
                            let split = l.split_whitespace().collect_vec();
                            if split.len() == 2 {
                                Some((
                                    split[0].to_string(),
                                    split[1]
                                        .rsplit_once('/')
                                        .map(|(_, f)| f)
                                        .unwrap_or(split[1])
                                        .trim_matches('*')
                                        .to_string(),
                                ))
                            } else {
                                None
                            }
                        })
                        .find(|(_, f)| f == filename)
                        .map(|(c, _)| c)
                        .unwrap_or(checksum_file);
                    let checksum_str = checksum_str.split_whitespace().next().unwrap();
                    let checksum_val = format!("{}:{}", checksum.algorithm(), checksum_str);
                    // Now set the checksum after all borrows are done
                    let platform_key = self.get_platform_key();
                    let platform_info = tv.lock_platforms.get_mut(&platform_key).unwrap();
                    platform_info.checksum = Some(checksum_val);
                }
            }
        }
        let tarball_path = tv.download_path().join(filename);
        self.verify_checksum(ctx, tv, &tarball_path)?;
        Ok(())
    }

    async fn verify_minisign(
        &self,
        ctx: &InstallContext,
        tv: &mut ToolVersion,
        pkg: &AquaPackage,
        v: &str,
        filename: &str,
    ) -> Result<()> {
        if !Settings::get().aqua.slsa {
            return Ok(());
        }
        if let Some(minisign) = &pkg.minisign {
            if minisign.enabled == Some(false) {
                debug!("minisign is disabled for {tv}");
                return Ok(());
            }
            ctx.pr.set_message("verify minisign".to_string());
            debug!("minisign: {:?}", minisign);
            let sig_path = match minisign._type() {
                AquaMinisignType::GithubRelease => {
                    let asset = minisign.asset(pkg, v, os(), arch())?;
                    let repo_owner = minisign
                        .repo_owner
                        .clone()
                        .unwrap_or_else(|| pkg.repo_owner.clone());
                    let repo_name = minisign
                        .repo_name
                        .clone()
                        .unwrap_or_else(|| pkg.repo_name.clone());
                    let url = github::get_release(&format!("{repo_owner}/{repo_name}"), v)
                        .await?
                        .assets
                        .into_iter()
                        .find(|a| a.name == asset)
                        .map(|a| a.browser_download_url);
                    if let Some(url) = url {
                        let path = tv.download_path().join(asset);
                        HTTP.download_file(&url, &path, Some(ctx.pr.as_ref()))
                            .await?;
                        path
                    } else {
                        warn!("no asset found for minisign of {tv}: {asset}");
                        return Ok(());
                    }
                }
                AquaMinisignType::Http => {
                    let url = minisign.url(pkg, v, os(), arch())?;
                    let path = tv.download_path().join(filename).with_extension(".minisig");
                    HTTP.download_file(&url, &path, Some(ctx.pr.as_ref()))
                        .await?;
                    path
                }
            };
            let data = file::read(tv.download_path().join(filename))?;
            let sig = file::read_to_string(sig_path)?;
            minisign::verify(&minisign.public_key(pkg, v, os(), arch())?, &data, &sig)?;
        }
        Ok(())
    }

    async fn verify_slsa(
        &self,
        ctx: &InstallContext,
        tv: &mut ToolVersion,
        pkg: &AquaPackage,
        v: &str,
        filename: &str,
    ) -> Result<()> {
        if !Settings::get().aqua.slsa {
            return Ok(());
        }
        if let Some(slsa) = &pkg.slsa_provenance {
            if slsa.enabled == Some(false) {
                debug!("slsa is disabled for {tv}");
                return Ok(());
            }

            ctx.pr.set_message("verify slsa".to_string());

            // Download the provenance file
            let repo_owner = slsa
                .repo_owner
                .clone()
                .unwrap_or_else(|| pkg.repo_owner.clone());
            let repo_name = slsa
                .repo_name
                .clone()
                .unwrap_or_else(|| pkg.repo_name.clone());
            let repo = format!("{repo_owner}/{repo_name}");

            let provenance_path = match slsa.r#type.as_deref().unwrap_or_default() {
                "github_release" => {
                    let asset = slsa.asset(pkg, v, os(), arch())?;
                    let url = github::get_release(&repo, v)
                        .await?
                        .assets
                        .into_iter()
                        .find(|a| a.name == asset)
                        .map(|a| a.browser_download_url);
                    if let Some(url) = url {
                        let path = tv.download_path().join(asset);
                        HTTP.download_file(&url, &path, Some(ctx.pr.as_ref()))
                            .await?;
                        path
                    } else {
                        warn!("no asset found for slsa verification of {tv}: {asset}");
                        return Ok(());
                    }
                }
                "http" => {
                    let url = slsa.url(pkg, v, os(), arch())?;
                    let path = tv.download_path().join(get_filename_from_url(&url));
                    HTTP.download_file(&url, &path, Some(ctx.pr.as_ref()))
                        .await?;
                    path
                }
                t => {
                    warn!("unsupported slsa type: {t}");
                    return Ok(());
                }
            };

            let artifact_path = tv.download_path().join(filename);

            // Use native sigstore-verification crate for SLSA verification
            // Default to SLSA level 1 (sops provides level 1, newer tools provide level 2+)
            let min_level = 1u8;

            match sigstore_verification::verify_slsa_provenance(
                &artifact_path,
                &provenance_path,
                min_level,
            )
            .await
            {
                Ok(true) => {
                    ctx.pr
                        .set_message(format!("✓ SLSA provenance verified (level {})", min_level));
                    debug!(
                        "SLSA provenance verified successfully for {tv} at level {}",
                        min_level
                    );
                }
                Ok(false) => {
                    return Err(eyre!("SLSA provenance verification failed for {tv}"));
                }
                Err(e) => {
                    // Use proper error type matching instead of string matching
                    match &e {
                        sigstore_verification::AttestationError::NoAttestations => {
                            // SLSA verification was explicitly configured but attestations are missing
                            // This should be treated as a security failure, not a warning
                            return Err(eyre!(
                                "SLSA verification failed for {tv}: Package configuration requires SLSA provenance but no attestations found"
                            ));
                        }
                        _ => {
                            return Err(eyre!("SLSA verification error for {tv}: {e}"));
                        }
                    }
                }
            }
        }
        Ok(())
    }

    async fn verify_github_attestations(
        &self,
        ctx: &InstallContext,
        tv: &ToolVersion,
        pkg: &AquaPackage,
        _v: &str,
        filename: &str,
    ) -> Result<()> {
        // Check if attestations are enabled via settings
        if !Settings::get().aqua.github_attestations {
            debug!("GitHub attestations verification disabled");
            return Ok(());
        }

        if let Some(github_attestations) = &pkg.github_artifact_attestations {
            if github_attestations.enabled == Some(false) {
                debug!("GitHub attestations verification is disabled for {tv}");
                return Ok(());
            }

            ctx.pr.set_message("verify GitHub attestations".to_string());

            let artifact_path = tv.download_path().join(filename);

            // Get expected workflow from registry
            let signer_workflow = pkg
                .github_artifact_attestations
                .as_ref()
                .and_then(|att| att.signer_workflow.clone());

            match sigstore_verification::verify_github_attestation(
                &artifact_path,
                &pkg.repo_owner,
                &pkg.repo_name,
                env::GITHUB_TOKEN.as_deref(),
                signer_workflow.as_deref(),
            )
            .await
            {
                Ok(true) => {
                    ctx.pr
                        .set_message("✓ GitHub attestations verified".to_string());
                    debug!("GitHub attestations verified successfully for {tv}");
                }
                Ok(false) => {
                    return Err(eyre!(
                        "GitHub attestations verification returned false for {tv}"
                    ));
                }
                Err(sigstore_verification::AttestationError::NoAttestations) => {
                    return Err(eyre!(
                        "No GitHub attestations found for {tv}, but attestations are expected per aqua registry configuration"
                    ));
                }
                Err(e) => {
                    return Err(eyre!(
                        "GitHub attestations verification failed for {tv}: {e}"
                    ));
                }
            }
        }

        Ok(())
    }

    async fn verify_cosign(
        &self,
        ctx: &InstallContext,
        tv: &ToolVersion,
        pkg: &AquaPackage,
        v: &str,
        filename: &str,
    ) -> Result<()> {
        if !Settings::get().aqua.cosign {
            return Ok(());
        }

        if let Some(cosign) = &pkg.cosign {
            if cosign.enabled == Some(false) {
                debug!("cosign is disabled for {tv}");
                return Ok(());
            }
            ctx.pr.set_message("verify cosign".to_string());
            let artifact_path = tv.download_path().join(filename);
            self.verify_cosign_signature(
                ctx,
                tv,
                pkg,
                v,
                filename,
                &artifact_path,
                &tv.download_path(),
                cosign,
            )
            .await?;
        }

        Ok(())
    }

    async fn verify_checksum_cosign(
        &self,
        ctx: &InstallContext,
        tv: &ToolVersion,
        pkg: &AquaPackage,
        v: &str,
        filename: &str,
        artifact_path: &Path,
        download_dir: &Path,
    ) -> Result<()> {
        if !Settings::get().aqua.cosign {
            return Ok(());
        }
        if let Some(cosign) = pkg.checksum.as_ref().and_then(|c| c.cosign.as_ref()) {
            if cosign.enabled == Some(false) {
                debug!("cosign for checksum is disabled for {tv}");
                return Ok(());
            }
            ctx.pr
                .set_message("verify checksum with cosign".to_string());
            self.verify_cosign_signature(
                ctx,
                tv,
                pkg,
                v,
                filename,
                artifact_path,
                download_dir,
                cosign,
            )
            .await?;
        }
        Ok(())
    }

<<<<<<< HEAD
    #[allow(clippy::too_many_arguments)]
    async fn verify_cosign_signature(
        &self,
        ctx: &InstallContext,
        tv: &ToolVersion,
        pkg: &AquaPackage,
        v: &str,
        filename: &str,
        artifact_path: &Path,
        download_path: &Path,
        cosign: &AquaCosign,
    ) -> Result<()> {
        // Use native sigstore-verification crate
        if let Some(key_url) = cosign
            .key
            .as_ref()
            .map(|k| k.url(pkg, v, os(), arch(), filename))
            .transpose()?
            .flatten()
        {
            // Key-based verification
            // Download or locate the public key
            let key_filename = key_url.split('/').next_back().unwrap_or("cosign.pub");
            let key_path = download_path.join(key_filename);
            HTTP.download_file(key_url, &key_path, Some(ctx.pr.as_ref()))
                .await?;

            // Download signature if specified
            let sig_path = if let Some(sig_url) = cosign
                .signature
                .as_ref()
                .map(|s| s.url(pkg, v, os(), arch(), filename))
                .transpose()?
                .flatten()
            {
                let sig_filename = sig_url.split('/').next_back().unwrap_or("checksum.sig");
                let sig_path = download_path.join(sig_filename);
                HTTP.download_file(sig_url, &sig_path, Some(ctx.pr.as_ref()))
                    .await?;
                sig_path
            } else {
                // Default signature path
                artifact_path.with_extension("sig")
            };
=======
            // Use native sigstore-verification crate
            if let Some(key) = &cosign.key {
                // Key-based verification
                let key_arg = key.arg(pkg, v, os(), arch())?;
                if !key_arg.is_empty() {
                    // Download or locate the public key
                    let key_path = if key_arg.starts_with("http") {
                        let key_path = download_path.join(get_filename_from_url(&key_arg));
                        HTTP.download_file(&key_arg, &key_path, Some(ctx.pr.as_ref()))
                            .await?;
                        key_path
                    } else {
                        PathBuf::from(key_arg)
                    };

                    // Download signature if specified
                    let sig_path = if let Some(signature) = &cosign.signature {
                        let sig_arg = signature.arg(pkg, v, os(), arch())?;
                        if !sig_arg.is_empty() {
                            if sig_arg.starts_with("http") {
                                let sig_path = download_path.join(get_filename_from_url(&sig_arg));
                                HTTP.download_file(&sig_arg, &sig_path, Some(ctx.pr.as_ref()))
                                    .await?;
                                sig_path
                            } else {
                                PathBuf::from(sig_arg)
                            }
                        } else {
                            // Default signature path
                            checksum_path.with_extension("sig")
                        }
                    } else {
                        // Default signature path
                        checksum_path.with_extension("sig")
                    };
>>>>>>> 83a5878c

            // Verify with key
            match sigstore_verification::verify_cosign_signature_with_key(
                artifact_path,
                &sig_path,
                &key_path,
            )
            .await
            {
                Ok(true) => {
                    ctx.pr
                        .set_message("✓ Cosign signature verified with key".to_string());
                    debug!("Cosign signature verified successfully with key for {tv}");
                }
<<<<<<< HEAD
                Ok(false) => {
                    return Err(eyre!("Cosign signature verification failed for {tv}"));
                }
                Err(e) => {
                    return Err(eyre!("Cosign verification error for {tv}: {e}"));
                }
            }
        } else if let Some(bundle_url) = cosign
            .bundle
            .as_ref()
            .map(|b| b.url(pkg, v, os(), arch(), filename))
            .transpose()?
            .flatten()
        {
            // Bundle-based keyless verification
            let filename = bundle_url.split('/').next_back().unwrap_or("bundle.json");
            let bundle_path = download_path.join(filename);
            HTTP.download_file(bundle_url, &bundle_path, Some(ctx.pr.as_ref()))
                .await?;
=======
            } else if let Some(bundle) = &cosign.bundle {
                // Bundle-based keyless verification
                let bundle_arg = bundle.arg(pkg, v, os(), arch())?;
                if !bundle_arg.is_empty() {
                    let bundle_path = if bundle_arg.starts_with("http") {
                        let bundle_path = download_path.join(get_filename_from_url(&bundle_arg));
                        HTTP.download_file(&bundle_arg, &bundle_path, Some(ctx.pr.as_ref()))
                            .await?;
                        bundle_path
                    } else {
                        PathBuf::from(bundle_arg)
                    };
>>>>>>> 83a5878c

            // Verify with bundle (keyless)
            match sigstore_verification::verify_cosign_signature(artifact_path, &bundle_path).await
            {
                Ok(true) => {
                    ctx.pr
                        .set_message("✓ Cosign bundle verified (keyless)".to_string());
                    debug!("Cosign bundle verified successfully for {tv}");
                }
                Ok(false) => {
                    return Err(eyre!("Cosign bundle verification failed for {tv}"));
                }
                Err(e) => {
                    return Err(eyre!("Cosign bundle verification error for {tv}: {e}"));
                }
            }
        }
        Ok(())
    }

    fn install(
        &self,
        ctx: &InstallContext,
        tv: &ToolVersion,
        pkg: &AquaPackage,
        v: &str,
        filename: &str,
    ) -> Result<()> {
        let tarball_path = tv.download_path().join(filename);
        ctx.pr.set_message(format!("extract {filename}"));
        let install_path = tv.install_path();
        file::remove_all(&install_path)?;
        let format = pkg.format(v, os(), arch())?;
        let mut bin_names: Vec<Cow<'_, str>> = pkg
            .files
            .iter()
            .filter_map(|file| match file.src(pkg, v, os(), arch()) {
                Ok(Some(s)) => Some(Cow::Owned(s)),
                Ok(None) => Some(Cow::Borrowed(file.name.as_str())),
                Err(_) => None,
            })
            .collect();
        if bin_names.is_empty() {
            let fallback_name = pkg
                .name
                .as_deref()
                .and_then(|n| n.split('/').next_back())
                .unwrap_or(&pkg.repo_name);
            bin_names = vec![Cow::Borrowed(fallback_name)];
        }
        let bin_paths: Vec<_> = bin_names
            .iter()
            .map(|name| {
                let name_str: &str = name.as_ref();
                install_path.join(name_str)
            })
            .map(|path| {
                if cfg!(windows) && pkg.complete_windows_ext {
                    path.with_extension("exe")
                } else {
                    path
                }
            })
            .collect();
        let first_bin_path = bin_paths
            .first()
            .expect("at least one bin path should exist");
        let mut tar_opts = TarOptions {
            format: format.parse().unwrap_or_default(),
            pr: Some(ctx.pr.as_ref()),
            strip_components: 0,
            ..Default::default()
        };
        let mut make_executable = false;
        if let AquaPackageType::GithubArchive = pkg.r#type {
            file::untar(&tarball_path, &install_path, &tar_opts)?;
        } else if let AquaPackageType::GithubContent = pkg.r#type {
            tar_opts.strip_components = 1;
            file::untar(&tarball_path, &install_path, &tar_opts)?;
        } else if format == "raw" {
            file::create_dir_all(&install_path)?;
            file::copy(&tarball_path, first_bin_path)?;
            make_executable = true;
        } else if format.starts_with("tar") {
            file::untar(&tarball_path, &install_path, &tar_opts)?;
            make_executable = true;
        } else if format == "zip" {
            file::unzip(&tarball_path, &install_path, &Default::default())?;
            make_executable = true;
        } else if format == "gz" {
            file::create_dir_all(&install_path)?;
            file::un_gz(&tarball_path, first_bin_path)?;
            make_executable = true;
        } else if format == "xz" {
            file::create_dir_all(&install_path)?;
            file::un_xz(&tarball_path, first_bin_path)?;
            make_executable = true;
        } else if format == "zst" {
            file::create_dir_all(&install_path)?;
            file::un_zst(&tarball_path, first_bin_path)?;
            make_executable = true;
        } else if format == "bz2" {
            file::create_dir_all(&install_path)?;
            file::un_bz2(&tarball_path, first_bin_path)?;
            make_executable = true;
        } else if format == "dmg" {
            file::un_dmg(&tarball_path, &install_path)?;
        } else if format == "pkg" {
            file::un_pkg(&tarball_path, &install_path)?;
        } else {
            bail!("unsupported format: {}", format);
        }

        if make_executable {
            for bin_path in &bin_paths {
                // bin_path should exist, but doesn't when the registry is outdated
                if bin_path.exists() {
                    file::make_executable(bin_path)?;
                } else {
                    warn!("bin path does not exist: {}", bin_path.display());
                }
            }
        }

        for (src, dst) in self.srcs(pkg, tv)? {
            if src != dst && src.exists() && !dst.exists() {
                if cfg!(windows) {
                    file::copy(&src, &dst)?;
                } else {
                    let src = PathBuf::from(".").join(src.file_name().unwrap().to_str().unwrap());
                    file::make_symlink(&src, &dst)?;
                }
            }
        }

        Ok(())
    }

    fn srcs(&self, pkg: &AquaPackage, tv: &ToolVersion) -> Result<Vec<(PathBuf, PathBuf)>> {
        let files: Vec<(PathBuf, PathBuf)> = pkg
            .files
            .iter()
            .map(|f| {
                let srcs = if let Some(prefix) = &pkg.version_prefix {
                    vec![f.src(pkg, &format!("{}{}", prefix, tv.version), os(), arch())?]
                } else {
                    vec![
                        f.src(pkg, &tv.version, os(), arch())?,
                        f.src(pkg, &format!("v{}", tv.version), os(), arch())?,
                    ]
                };
                Ok(srcs
                    .into_iter()
                    .flatten()
                    .map(|src| tv.install_path().join(src))
                    .map(|src| {
                        let dst = src.parent().unwrap().join(f.name.as_str());
                        (src, dst)
                    }))
            })
            .flatten_ok()
            .collect::<Result<Vec<_>>>()?
            .into_iter()
            .unique_by(|(src, _)| src.to_path_buf())
            .collect();
        Ok(files)
    }
}

async fn get_tags(pkg: &AquaPackage) -> Result<Vec<String>> {
    if let Some("github_tag") = pkg.version_source.as_deref() {
        let versions = github::list_tags(&format!("{}/{}", pkg.repo_owner, pkg.repo_name)).await?;
        return Ok(versions);
    }
    let mut versions = github::list_releases(&format!("{}/{}", pkg.repo_owner, pkg.repo_name))
        .await?
        .into_iter()
        .map(|r| r.tag_name)
        .collect_vec();
    if versions.is_empty() {
        versions = github::list_tags(&format!("{}/{}", pkg.repo_owner, pkg.repo_name)).await?;
    }
    Ok(versions)
}

fn validate(pkg: &AquaPackage) -> Result<()> {
    if pkg.no_asset {
        bail!("no asset released");
    }
    if let Some(message) = &pkg.error_message {
        bail!("{}", message);
    }
    let envs: HashSet<&str> = pkg.supported_envs.iter().map(|s| s.as_str()).collect();
    let os = os();
    let arch = arch();
    let os_arch = format!("{os}/{arch}");
    let mut myself: HashSet<&str> = ["all", os, arch, os_arch.as_str()].into();
    if os == "windows" && arch == "arm64" {
        // assume windows/arm64 is supported
        myself.insert("windows/amd64");
        myself.insert("amd64");
    }
    if !envs.is_empty() && envs.is_disjoint(&myself) {
        bail!("unsupported env: {os_arch}");
    }
    match pkg.r#type {
        AquaPackageType::Cargo => {
            bail!(
                "package type `cargo` is not supported in the aqua backend. Use the cargo backend instead{}.",
                pkg.name
                    .as_ref()
                    .and_then(|s| s.strip_prefix("crates.io/"))
                    .map(|name| format!(": cargo:{name}"))
                    .unwrap_or_default()
            )
        }
        AquaPackageType::GoInstall => {
            bail!(
                "package type `go_install` is not supported in the aqua backend. Use the go backend instead{}.",
                pkg.path
                    .as_ref()
                    .map(|path| format!(": go:{path}"))
                    .unwrap_or_else(|| {
                        format!(": go:github.com/{}/{}", pkg.repo_owner, pkg.repo_name)
                    })
            )
        }
        _ => {}
    }
    Ok(())
}

pub fn os() -> &'static str {
    if cfg!(target_os = "macos") {
        "darwin"
    } else {
        &OS
    }
}

pub fn arch() -> &'static str {
    if cfg!(target_arch = "x86_64") {
        "amd64"
    } else if cfg!(target_arch = "arm") {
        "armv6l"
    } else if cfg!(target_arch = "aarch64") {
        "arm64"
    } else {
        &ARCH
    }
}<|MERGE_RESOLUTION|>--- conflicted
+++ resolved
@@ -773,7 +773,6 @@
         Ok(())
     }
 
-<<<<<<< HEAD
     #[allow(clippy::too_many_arguments)]
     async fn verify_cosign_signature(
         &self,
@@ -796,8 +795,7 @@
         {
             // Key-based verification
             // Download or locate the public key
-            let key_filename = key_url.split('/').next_back().unwrap_or("cosign.pub");
-            let key_path = download_path.join(key_filename);
+            let key_path = download_path.join(get_filename_from_url(&key_url));
             HTTP.download_file(key_url, &key_path, Some(ctx.pr.as_ref()))
                 .await?;
 
@@ -809,8 +807,7 @@
                 .transpose()?
                 .flatten()
             {
-                let sig_filename = sig_url.split('/').next_back().unwrap_or("checksum.sig");
-                let sig_path = download_path.join(sig_filename);
+                let sig_path = download_path.join(get_filename_from_url(&sig_url));
                 HTTP.download_file(sig_url, &sig_path, Some(ctx.pr.as_ref()))
                     .await?;
                 sig_path
@@ -818,43 +815,6 @@
                 // Default signature path
                 artifact_path.with_extension("sig")
             };
-=======
-            // Use native sigstore-verification crate
-            if let Some(key) = &cosign.key {
-                // Key-based verification
-                let key_arg = key.arg(pkg, v, os(), arch())?;
-                if !key_arg.is_empty() {
-                    // Download or locate the public key
-                    let key_path = if key_arg.starts_with("http") {
-                        let key_path = download_path.join(get_filename_from_url(&key_arg));
-                        HTTP.download_file(&key_arg, &key_path, Some(ctx.pr.as_ref()))
-                            .await?;
-                        key_path
-                    } else {
-                        PathBuf::from(key_arg)
-                    };
-
-                    // Download signature if specified
-                    let sig_path = if let Some(signature) = &cosign.signature {
-                        let sig_arg = signature.arg(pkg, v, os(), arch())?;
-                        if !sig_arg.is_empty() {
-                            if sig_arg.starts_with("http") {
-                                let sig_path = download_path.join(get_filename_from_url(&sig_arg));
-                                HTTP.download_file(&sig_arg, &sig_path, Some(ctx.pr.as_ref()))
-                                    .await?;
-                                sig_path
-                            } else {
-                                PathBuf::from(sig_arg)
-                            }
-                        } else {
-                            // Default signature path
-                            checksum_path.with_extension("sig")
-                        }
-                    } else {
-                        // Default signature path
-                        checksum_path.with_extension("sig")
-                    };
->>>>>>> 83a5878c
 
             // Verify with key
             match sigstore_verification::verify_cosign_signature_with_key(
@@ -869,7 +829,6 @@
                         .set_message("✓ Cosign signature verified with key".to_string());
                     debug!("Cosign signature verified successfully with key for {tv}");
                 }
-<<<<<<< HEAD
                 Ok(false) => {
                     return Err(eyre!("Cosign signature verification failed for {tv}"));
                 }
@@ -885,24 +844,9 @@
             .flatten()
         {
             // Bundle-based keyless verification
-            let filename = bundle_url.split('/').next_back().unwrap_or("bundle.json");
-            let bundle_path = download_path.join(filename);
+            let bundle_path = download_path.join(get_filename_from_url(&bundle_url));
             HTTP.download_file(bundle_url, &bundle_path, Some(ctx.pr.as_ref()))
                 .await?;
-=======
-            } else if let Some(bundle) = &cosign.bundle {
-                // Bundle-based keyless verification
-                let bundle_arg = bundle.arg(pkg, v, os(), arch())?;
-                if !bundle_arg.is_empty() {
-                    let bundle_path = if bundle_arg.starts_with("http") {
-                        let bundle_path = download_path.join(get_filename_from_url(&bundle_arg));
-                        HTTP.download_file(&bundle_arg, &bundle_path, Some(ctx.pr.as_ref()))
-                            .await?;
-                        bundle_path
-                    } else {
-                        PathBuf::from(bundle_arg)
-                    };
->>>>>>> 83a5878c
 
             // Verify with bundle (keyless)
             match sigstore_verification::verify_cosign_signature(artifact_path, &bundle_path).await
