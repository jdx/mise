--- conflicted
+++ resolved
@@ -302,32 +302,8 @@
             AquaPackageType::GithubArchive | AquaPackageType::GithubContent => {
                 Ok((self.github_archive_url(pkg, v), false))
             }
-<<<<<<< HEAD
             AquaPackageType::Http => pkg.url(v).map(|url| (url, false)),
-            AquaPackageType::Cargo => {
-                bail!(
-                    "package type `cargo` is not supported in the aqua backend. Use the cargo backend instead{}.",
-                    pkg.name
-                        .as_ref()
-                        .and_then(|s| s.strip_prefix("crates.io/"))
-                        .map(|name| format!(": cargo:{name}"))
-                        .unwrap_or_default()
-                )
-            }
-            AquaPackageType::GoInstall => {
-                bail!(
-                    "package type `go_install` is not supported in the aqua backend. Use the go backend instead{}.",
-                    pkg.path
-                        .as_ref()
-                        .map(|path| format!(": go:{path}"))
-                        .unwrap_or_else(|| {
-                            format!(": go:github.com/{}/{}", pkg.repo_owner, pkg.repo_name)
-                        })
-                )
-            }
-=======
             ref t => bail!("unsupported aqua package type: {t}"),
->>>>>>> 22e810f6
         }
     }
 
