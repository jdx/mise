// Shared template logic for backends
use crate::config::Settings;
use crate::file;
use crate::hash;
use crate::toolset::ToolVersion;
use crate::toolset::ToolVersionOptions;
use eyre::{Result, bail};
use std::path::Path;

/// Returns all possible aliases for the current platform (os, arch),
/// with the preferred spelling first (macos/x64, linux/x64, etc).
pub fn platform_aliases() -> Vec<(String, String)> {
    let os = std::env::consts::OS;
    let arch = std::env::consts::ARCH;
    let mut aliases = vec![];

    // OS aliases
    let os_aliases = match os {
        "macos" | "darwin" => vec!["macos", "darwin"],
        "linux" => vec!["linux"],
        "windows" => vec!["windows"],
        _ => vec![os],
    };

    // Arch aliases
    let arch_aliases = match arch {
        "x86_64" | "amd64" => vec!["x64", "amd64", "x86_64"],
        "aarch64" | "arm64" => vec!["arm64", "aarch64"],
        _ => vec![arch],
    };

    for os in &os_aliases {
        for arch in &arch_aliases {
            aliases.push((os.to_string(), arch.to_string()));
        }
    }
    aliases
}

/// Looks up a value in ToolVersionOptions using nested platform key format.
/// Supports nested format (platforms.macos-x64.url) with os-arch dash notation.
/// Also supports both "platforms" and "platform" prefixes.
pub fn lookup_platform_key(opts: &ToolVersionOptions, key_type: &str) -> Option<String> {
    // Try nested platform structure with os-arch format
    for (os, arch) in platform_aliases() {
        for prefix in ["platforms", "platform"] {
            // Try nested format: platforms.macos-x64.url
            let nested_key = format!("{prefix}.{os}-{arch}.{key_type}");
            if let Some(val) = opts.get_nested_string(&nested_key) {
                return Some(val);
            }
            // Try flat format: platforms_macos_arm64_url
            let flat_key = format!("{prefix}_{os}_{arch}_{key_type}");
            if let Some(val) = opts.get(&flat_key) {
                return Some(val.clone());
            }
        }
    }
    None
}

pub fn template_string(template: &str, tv: &ToolVersion) -> String {
    let name = tv.ba().tool_name();
    let version = &tv.version;
    let settings = Settings::get();
    let os = settings.os();
    let arch = settings.arch();
    let ext = if cfg!(windows) { "zip" } else { "tar.gz" };

    template
        .replace("{name}", &name)
        .replace("{version}", version)
        .replace("{os}", os)
        .replace("{arch}", arch)
        .replace("{ext}", ext)
}

pub fn get_filename_from_url(url: &str) -> String {
    url.split('/').next_back().unwrap_or("download").to_string()
}

pub fn install_artifact(
    tv: &crate::toolset::ToolVersion,
    file_path: &Path,
    opts: &ToolVersionOptions,
) -> eyre::Result<()> {
    let install_path = tv.install_path();
    let strip_components = opts
        .get("strip_components")
        .and_then(|s| s.parse().ok())
        .unwrap_or(0);

    file::remove_all(&install_path)?;
    file::create_dir_all(&install_path)?;

    // Use TarFormat for format detection
    let ext = file_path.extension().and_then(|s| s.to_str()).unwrap_or("");
    let format = file::TarFormat::from_ext(ext);
    let mut tar_opts = file::TarOptions {
        format,
        strip_components,
        pr: None,
    };
    if format == file::TarFormat::Zip {
        file::unzip(file_path, &install_path)?;
    } else if format == file::TarFormat::Raw {
        // Copy the file directly to the bin_path directory or install_path
        if let Some(bin_path_template) = opts.get("bin_path") {
            let bin_path = template_string(bin_path_template, tv);
            let bin_dir = install_path.join(bin_path);
            file::create_dir_all(&bin_dir)?;
            let dest = bin_dir.join(file_path.file_name().unwrap());
            file::copy(file_path, &dest)?;
            file::make_executable(&dest)?;
        } else {
            let dest = install_path.join(file_path.file_name().unwrap());
            file::copy(file_path, &dest)?;
            file::make_executable(&dest)?;
        }
    } else {
<<<<<<< HEAD
        // Auto-detect if we need strip_components=1 before extracting
        // Only do this if strip_components was not explicitly set by the user
        if strip_components == 0 {
            if let Ok(should_strip) = file::should_strip_components(file_path, format) {
                if should_strip {
                    debug!(
                        "Auto-detected single directory archive, extracting with strip_components=1"
                    );
                    tar_opts.strip_components = 1;
                }
            }
        }

        // Extract with determined strip_components
=======
        // Extract with current strip_components
>>>>>>> 9e69f4d4
        file::untar(file_path, &install_path, &tar_opts)?;

        // Auto-detect if we need strip_components=1
        // Only do this if strip_components was not explicitly set by the user
        if strip_components == 0 {
            let entries = file::ls(&install_path)?;
            let dirs: Vec<_> = entries.iter().filter(|p| p.is_dir()).collect();
            let files: Vec<_> = entries.iter().filter(|p| p.is_file()).collect();

            // If there's exactly one directory and no files, re-extract with strip_components=1
            if dirs.len() == 1 && files.is_empty() {
                debug!(
                    "Auto-detected single directory archive, re-extracting with strip_components=1"
                );
                file::remove_all(&install_path)?;
                file::create_dir_all(&install_path)?;
                tar_opts.strip_components = 1;
                file::untar(file_path, &install_path, &tar_opts)?;
            }
        }
    }
    Ok(())
}

pub fn verify_artifact(
    _tv: &crate::toolset::ToolVersion,
    file_path: &Path,
    opts: &crate::toolset::ToolVersionOptions,
) -> Result<()> {
    // Check platform-specific checksum first, then fall back to generic
    let checksum = lookup_platform_key(opts, "checksum").or_else(|| opts.get("checksum").cloned());

    if let Some(checksum) = checksum {
        verify_checksum_str(file_path, &checksum)?;
    }

    // Check platform-specific size first, then fall back to generic
    let size_str = lookup_platform_key(opts, "size").or_else(|| opts.get("size").cloned());

    if let Some(size_str) = size_str {
        let expected_size: u64 = size_str.parse()?;
        let actual_size = file_path.metadata()?.len();
        if actual_size != expected_size {
            bail!(
                "Size mismatch: expected {}, got {}",
                expected_size,
                actual_size
            );
        }
    }

    Ok(())
}

pub fn verify_checksum_str(file_path: &Path, checksum: &str) -> Result<()> {
    if let Some((algo, hash_str)) = checksum.split_once(':') {
        hash::ensure_checksum(file_path, hash_str, None, algo)?;
    } else {
        bail!("Invalid checksum format: {}", checksum);
    }
    Ok(())
}

#[cfg(test)]
mod tests {
    use super::*;
    use crate::toolset::ToolVersionOptions;
    use indexmap::IndexMap;

    #[test]
    fn test_verify_artifact_platform_specific() {
        let mut opts = IndexMap::new();
        opts.insert(
            "platforms".to_string(),
            r#"
[macos-x64]
checksum = "blake3:abc123"
size = "1024"

[macos-arm64]
checksum = "blake3:jkl012"
size = "4096"

[linux-x64]
checksum = "blake3:def456"
size = "2048"

[linux-arm64]
checksum = "blake3:mno345"
size = "5120"

[windows-x64]
checksum = "blake3:ghi789"
size = "3072"

[windows-arm64]
checksum = "blake3:mno345"
size = "5120"
"#
            .to_string(),
        );

        let tool_opts = ToolVersionOptions {
            opts,
            ..Default::default()
        };

        // Test that platform-specific checksum and size are found
        // This test verifies that lookup_platform_key is being used correctly
        // The actual verification would require a real file, but we can test the lookup logic
        let checksum = lookup_platform_key(&tool_opts, "checksum");
        let size = lookup_platform_key(&tool_opts, "size");

        // Skip the test if the current platform isn't supported in the test data
        if checksum.is_none() || size.is_none() {
            eprintln!(
                "Skipping test_verify_artifact_platform_specific: current platform not supported in test data"
            );
            return;
        }

        // The exact values depend on the current platform, but we should get some value
        // If we're not on a supported platform, the test should still pass
        // since the function should handle missing platform-specific values gracefully
        assert!(checksum.is_some());
        assert!(size.is_some());
    }

    #[test]
    fn test_verify_artifact_fallback_to_generic() {
        let mut opts = IndexMap::new();
        opts.insert("checksum".to_string(), "blake3:generic123".to_string());
        opts.insert("size".to_string(), "512".to_string());

        let tool_opts = ToolVersionOptions {
            opts,
            ..Default::default()
        };

        // Test that generic fallback works when no platform-specific values exist
        let checksum = lookup_platform_key(&tool_opts, "checksum")
            .or_else(|| tool_opts.get("checksum").cloned());
        let size =
            lookup_platform_key(&tool_opts, "size").or_else(|| tool_opts.get("size").cloned());

        assert_eq!(checksum, Some("blake3:generic123".to_string()));
        assert_eq!(size, Some("512".to_string()));
    }
}<|MERGE_RESOLUTION|>--- conflicted
+++ resolved
@@ -118,7 +118,6 @@
             file::make_executable(&dest)?;
         }
     } else {
-<<<<<<< HEAD
         // Auto-detect if we need strip_components=1 before extracting
         // Only do this if strip_components was not explicitly set by the user
         if strip_components == 0 {
@@ -133,9 +132,6 @@
         }
 
         // Extract with determined strip_components
-=======
-        // Extract with current strip_components
->>>>>>> 9e69f4d4
         file::untar(file_path, &install_path, &tar_opts)?;
 
         // Auto-detect if we need strip_components=1
