--- conflicted
+++ resolved
@@ -208,13 +208,6 @@
 
     #[clap(skip)]
     pub timed_outputs: Arc<std::sync::Mutex<IndexMap<String, (SystemTime, String)>>>,
-<<<<<<< HEAD
-
-    // Do not use cache for remote tasks
-    #[clap(long, verbatim_doc_comment, env = "MISE_TASK_REMOTE_NO_CACHE")]
-    pub no_cache: bool,
-=======
->>>>>>> 69a71d59
 }
 
 type KeepOrderOutputs = (Vec<(String, String)>, Vec<(String, String)>);
