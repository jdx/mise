--- conflicted
+++ resolved
@@ -2,13 +2,8 @@
 source: src/cli/alias/set.rs
 expression: output
 ---
-<<<<<<< HEAD
-java                 lts                  17
+java                 lts                  21
 node                 lts                  20
-=======
-java                 lts                  21
-node                 lts                  18
->>>>>>> 2cebe1e3
 node                 lts-argon            4
 node                 lts-boron            6
 node                 lts-carbon           8
