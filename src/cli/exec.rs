use std::collections::BTreeMap;
use std::ffi::OsString;

use clap::ValueHint;
use duct::IntoExecutablePath;
#[cfg(not(any(test, windows)))]
use eyre::{Result, bail};
#[cfg(any(test, windows))]
use eyre::{Result, eyre};

use crate::cli::args::ToolArg;
#[cfg(any(test, windows))]
use crate::cmd;
use crate::config::{Config, Settings};
use crate::env;
use crate::toolset::{InstallOptions, ToolsetBuilder};

/// Execute a command with tool(s) set
///
/// use this to avoid modifying the shell session or running ad-hoc commands with mise tools set.
///
/// Tools will be loaded from mise.toml, though they can be overridden with <RUNTIME> args
/// Note that only the plugin specified will be overridden, so if a `mise.toml` file
/// includes "node 20" but you run `mise exec python@3.11`; it will still load node@20.
///
/// The "--" separates runtimes from the commands to pass along to the subprocess.
#[derive(Debug, clap::Args)]
#[clap(visible_alias = "x", verbatim_doc_comment, after_long_help = AFTER_LONG_HELP)]
pub struct Exec {
    /// Tool(s) to start
    /// e.g.: node@20 python@3.10
    #[clap(value_name = "TOOL@VERSION")]
    pub tool: Vec<ToolArg>,

    /// Command string to execute (same as --command)
    #[clap(conflicts_with = "c", required_unless_present = "c", last = true)]
    pub command: Option<Vec<String>>,

    /// Command string to execute
    #[clap(short, long = "command", value_hint = ValueHint::CommandString, conflicts_with = "command")]
    pub c: Option<String>,

    /// Number of jobs to run in parallel
    /// [default: 4]
    #[clap(long, short, env = "MISE_JOBS", verbatim_doc_comment)]
    pub jobs: Option<usize>,

    /// Directly pipe stdin/stdout/stderr from plugin to user
    /// Sets --jobs=1
    #[clap(long, overrides_with = "jobs")]
    pub raw: bool,
}

impl Exec {
    #[async_backtrace::framed]
    pub async fn run(self) -> eyre::Result<()> {
        let mut config = Config::get().await?;
        let mut ts = measure!("toolset", {
            ToolsetBuilder::new()
                .with_args(&self.tool)
                .with_default_to_latest(true)
                .build(&config)
                .await?
        });
        let opts = InstallOptions {
            force: false,
            jobs: self.jobs,
            raw: self.raw,
            // prevent installing things in shims by checking for tty
            // also don't autoinstall if at least 1 tool is specified
            // in that case the user probably just wants that one tool
            missing_args_only: !self.tool.is_empty()
                || !Settings::get().exec_auto_install
                || !console::user_attended_stderr()
                || *env::__MISE_SHIM,
            resolve_options: Default::default(),
            ..Default::default()
        };
        measure!("install_arg_versions", {
            ts.install_missing_versions(&mut config, &opts).await?
        });
        measure!("notify_if_versions_missing", {
            ts.notify_if_versions_missing(&config).await;
        });

        let (program, mut args) = parse_command(&env::SHELL, &self.command, &self.c);
        let env = measure!("env_with_path", { ts.env_with_path(&config).await? });

        if program.rsplit('/').next() == Some("fish") {
            let mut cmd = vec![];
            for (k, v) in env.iter().filter(|(k, _)| *k != "PATH") {
                cmd.push(format!(
                    "set -gx {} {}",
                    shell_escape::escape(k.into()),
                    shell_escape::escape(v.into())
                ));
            }
            // TODO: env is being calculated twice with final_env and env_with_path
            let (_, env_results) = ts.final_env(&config).await?;
            for p in ts.list_final_paths(&config, env_results).await? {
                cmd.push(format!(
                    "fish_add_path -gm {}",
                    shell_escape::escape(p.to_string_lossy())
                ));
            }
            args.insert(0, cmd.join("\n"));
            args.insert(0, "-C".into());
        }

        time!("exec");
        exec_program(program, args, env)
    }
}

#[cfg(all(not(test), unix))]
pub fn exec_program<T, U>(program: T, args: U, env: BTreeMap<String, String>) -> Result<()>
where
    T: IntoExecutablePath,
    U: IntoIterator,
    U::Item: Into<OsString>,
{
    for (k, v) in env.iter() {
        env::set_var(k, v);
    }
    let args = args.into_iter().map(Into::into).collect::<Vec<_>>();
    let program = program.to_executable();
    let err = exec::Command::new(program.clone()).args(&args).exec();
    bail!("{:?} {err}", program.to_string_lossy())
}

<<<<<<< HEAD
    #[cfg(all(windows, not(test)))]
    fn exec<T, U>(&self, program: T, args: U, env: BTreeMap<String, String>) -> Result<()>
    where
        T: IntoExecutablePath,
        U: IntoIterator,
        U::Item: Into<OsString>,
    {
        for (k, v) in env.iter() {
            env::set_var(k, v);
        }
        let cwd = crate::dirs::CWD.clone().unwrap_or_default();
        let program = program.to_executable();
        let path = env.get(&*env::PATH_KEY).map(OsString::from);
        let program = which::which_in(program, path, cwd)?;
        let cmd = cmd::cmd(program, args);
=======
#[cfg(all(windows, not(test)))]
pub fn exec_program<T, U>(program: T, args: U, env: BTreeMap<String, String>) -> Result<()>
where
    T: IntoExecutablePath,
    U: IntoIterator,
    U::Item: Into<OsString>,
{
    let cwd = crate::dirs::CWD.clone().unwrap_or_default();
    let program = program.to_executable();
    let path = env.get(&*env::PATH_KEY).map(OsString::from);
    let program = which::which_in(program, path, cwd)?;
    let mut cmd = cmd::cmd(program, args);
    for (k, v) in env.iter() {
        cmd = cmd.env(k, v);
    }
>>>>>>> bd6a15ac

    // Windows does not support exec in the same way as Unix,
    // so we emulate it instead by not handling Ctrl-C and letting
    // the child process deal with it instead.
    win_exec::set_ctrlc_handler()?;

    let res = cmd.unchecked().run()?;
    match res.status.code() {
        Some(0) => Ok(()),
        Some(code) => Err(eyre!("command failed: exit code {}", code)),
        None => Err(eyre!("command failed: terminated by signal")),
    }
}

#[cfg(test)]
pub fn exec_program<T, U>(program: T, args: U, env: BTreeMap<String, String>) -> Result<()>
where
    T: IntoExecutablePath,
    U: IntoIterator,
    U::Item: Into<OsString>,
{
    let mut cmd = cmd::cmd(program, args);
    for (k, v) in env.iter() {
        cmd = cmd.env(k, v);
    }
    let res = cmd.unchecked().run()?;
    match res.status.code() {
        Some(0) => Ok(()),
        Some(code) => Err(eyre!("command failed: exit code {}", code)),
        None => Err(eyre!("command failed: terminated by signal")),
    }
}

#[cfg(all(windows, not(test)))]
mod win_exec {
    use eyre::{Result, eyre};
    use winapi::shared::minwindef::{BOOL, DWORD, FALSE, TRUE};
    use winapi::um::consoleapi::SetConsoleCtrlHandler;
    // Windows way of creating a process is to just go ahead and pop a new process
    // with given program and args into existence. But in unix-land, it instead happens
    // in a two-step process where you first fork the process and then exec the new program,
    // essentially replacing the current process with the new one.
    // We use Windows API to set a Ctrl-C handler that does nothing, essentially attempting
    // to emulate the ctrl-c behavior by not handling it ourselves, and propagating it to
    // the child process to handle it instead.
    // This is the same way cargo does it in cargo run.
    unsafe extern "system" fn ctrlc_handler(_: DWORD) -> BOOL {
        // This is a no-op handler to prevent Ctrl-C from terminating the process.
        // It allows the child process to handle Ctrl-C instead.
        TRUE
    }

    pub(super) fn set_ctrlc_handler() -> Result<()> {
        if unsafe { SetConsoleCtrlHandler(Some(ctrlc_handler), TRUE) } == FALSE {
            Err(eyre!("Could not set Ctrl-C handler."))
        } else {
            Ok(())
        }
    }
}

fn parse_command(
    shell: &str,
    command: &Option<Vec<String>>,
    c: &Option<String>,
) -> (String, Vec<String>) {
    match (&command, &c) {
        (Some(command), _) => {
            let (program, args) = command.split_first().unwrap();
            (program.clone(), args.into())
        }
        _ => {
            #[cfg(unix)]
            let command_flag = "-c";
            #[cfg(windows)]
            let command_flag = "/c";
            (shell.into(), vec![command_flag.into(), c.clone().unwrap()])
        }
    }
}

static AFTER_LONG_HELP: &str = color_print::cstr!(
    r#"<bold><underline>Examples:</underline></bold>

    $ <bold>mise exec node@20 -- node ./app.js</bold>  # launch app.js using node-20.x
    $ <bold>mise x node@20 -- node ./app.js</bold>     # shorter alias

    # Specify command as a string:
    $ <bold>mise exec node@20 python@3.11 --command "node -v && python -V"</bold>

    # Run a command in a different directory:
    $ <bold>mise x -C /path/to/project node@20 -- node ./app.js</bold>
"#
);<|MERGE_RESOLUTION|>--- conflicted
+++ resolved
@@ -128,23 +128,6 @@
     bail!("{:?} {err}", program.to_string_lossy())
 }
 
-<<<<<<< HEAD
-    #[cfg(all(windows, not(test)))]
-    fn exec<T, U>(&self, program: T, args: U, env: BTreeMap<String, String>) -> Result<()>
-    where
-        T: IntoExecutablePath,
-        U: IntoIterator,
-        U::Item: Into<OsString>,
-    {
-        for (k, v) in env.iter() {
-            env::set_var(k, v);
-        }
-        let cwd = crate::dirs::CWD.clone().unwrap_or_default();
-        let program = program.to_executable();
-        let path = env.get(&*env::PATH_KEY).map(OsString::from);
-        let program = which::which_in(program, path, cwd)?;
-        let cmd = cmd::cmd(program, args);
-=======
 #[cfg(all(windows, not(test)))]
 pub fn exec_program<T, U>(program: T, args: U, env: BTreeMap<String, String>) -> Result<()>
 where
@@ -152,15 +135,14 @@
     U: IntoIterator,
     U::Item: Into<OsString>,
 {
+    for (k, v) in env.iter() {
+        env::set_var(k, v);
+    }
     let cwd = crate::dirs::CWD.clone().unwrap_or_default();
     let program = program.to_executable();
     let path = env.get(&*env::PATH_KEY).map(OsString::from);
     let program = which::which_in(program, path, cwd)?;
-    let mut cmd = cmd::cmd(program, args);
-    for (k, v) in env.iter() {
-        cmd = cmd.env(k, v);
-    }
->>>>>>> bd6a15ac
+    let cmd = cmd::cmd(program, args);
 
     // Windows does not support exec in the same way as Unix,
     // so we emulate it instead by not handling Ctrl-C and letting
