--- conflicted
+++ resolved
@@ -266,12 +266,6 @@
     Watch(Box<watch::Watch>),
     Where(r#where::Where),
     Which(which::Which),
-<<<<<<< HEAD
-=======
-
-    #[cfg(debug_assertions)]
-    RenderHelp(render_help::RenderHelp),
->>>>>>> 78b60957
 }
 
 impl Commands {
@@ -339,12 +333,6 @@
             Self::Watch(cmd) => cmd.run().await,
             Self::Where(cmd) => cmd.run().await,
             Self::Which(cmd) => cmd.run().await,
-<<<<<<< HEAD
-=======
-
-            #[cfg(debug_assertions)]
-            Self::RenderHelp(cmd) => cmd.run(),
->>>>>>> 78b60957
         }
     }
 }
