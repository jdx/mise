use crate::Result;
use std::collections::BTreeMap;
use std::fmt::Formatter;
use std::str::FromStr;

use serde::{Deserialize, de};

use crate::config::config_file::mise_toml::EnvList;

pub struct TomlParser<'a> {
    table: &'a toml::Value,
}

impl<'a> TomlParser<'a> {
    pub fn new(table: &'a toml::Value) -> Self {
        Self { table }
    }

    pub fn parse_str<T>(&self, key: &str) -> Option<T>
    where
        T: From<String>,
    {
        self.table
            .get(key)
            .and_then(|value| value.as_str())
            .map(|value| value.to_string().into())
    }
    pub fn parse_bool(&self, key: &str) -> Option<bool> {
        self.table.get(key).and_then(|value| value.as_bool())
    }
    pub fn parse_array<T>(&self, key: &str) -> Option<Vec<T>>
    where
        T: From<String>,
    {
        self.table
            .get(key)
            .and_then(|value| value.as_array())
            .map(|array| {
                array
                    .iter()
                    .filter_map(|value| value.as_str().map(|v| v.to_string().into()))
                    .collect::<Vec<T>>()
            })
    }
    pub fn parse_table(&self, key: &str) -> Option<BTreeMap<String, toml::Value>> {
        self.table
            .get(key)
            .and_then(|value| value.as_table())
            .map(|table| {
                table
                    .iter()
                    .map(|(key, value)| (key.clone(), value.clone()))
                    .collect::<BTreeMap<String, toml::Value>>()
            })
    }

    pub fn parse_env(&self, key: &str) -> Result<Option<EnvList>> {
        self.table
            .get(key)
            .map(|value| {
                EnvList::deserialize(value.clone())
                    .map_err(|e| eyre::eyre!("failed to parse env: {}", e))
            })
            .transpose()
    }
}

pub fn deserialize_arr<'de, D, T, C>(deserializer: D) -> std::result::Result<C, D::Error>
where
    D: de::Deserializer<'de>,
    T: FromStr + Deserialize<'de>,
    <T as FromStr>::Err: std::fmt::Display,
    C: FromIterator<T> + Deserialize<'de>,
{
    struct ArrVisitor<T, C>(std::marker::PhantomData<(T, C)>);

    impl<'de, T, C> de::Visitor<'de> for ArrVisitor<T, C>
    where
        T: FromStr + Deserialize<'de>,
        <T as FromStr>::Err: std::fmt::Display,
        C: FromIterator<T> + Deserialize<'de>,
    {
        type Value = C;
        fn expecting(&self, formatter: &mut Formatter) -> std::fmt::Result {
            formatter.write_str("a string, a map, or a list of strings/maps")
        }

        fn visit_str<E>(self, v: &str) -> std::result::Result<Self::Value, E>
        where
            E: de::Error,
        {
            let v = v.parse().map_err(de::Error::custom)?;
            Ok(std::iter::once(v).collect())
        }

        fn visit_map<M>(self, map: M) -> std::result::Result<Self::Value, M::Error>
        where
            M: de::MapAccess<'de>,
        {
            let item = T::deserialize(de::value::MapAccessDeserializer::new(map))?;
            Ok(std::iter::once(item).collect())
        }

        fn visit_seq<S>(self, seq: S) -> std::result::Result<Self::Value, S::Error>
        where
            S: de::SeqAccess<'de>,
        {
<<<<<<< HEAD
            C::deserialize(de::value::SeqAccessDeserializer::new(seq))
=======
            #[derive(Deserialize)]
            #[serde(untagged)]
            enum StringOrValue<T> {
                String(String),
                Value(T),
            }
            let mut seq = seq;
            let mut values = Vec::with_capacity(seq.size_hint().unwrap_or(0));
            while let Some(element) = seq.next_element::<StringOrValue<T>>()? {
                let value = match element {
                    StringOrValue::String(s) => s.parse().map_err(de::Error::custom)?,
                    StringOrValue::Value(v) => v,
                };
                values.push(value);
            }
            Ok(values)
>>>>>>> 68e048f2
        }
    }

    deserializer.deserialize_any(ArrVisitor(std::marker::PhantomData))
}

#[cfg(test)]
mod tests {
    use super::*;
    use serde::Deserialize;
    use std::str::FromStr;

    #[test]
    fn test_parse_arr() {
        let toml = r#"arr = ["1", "2", "3"]"#;
        let table = toml::from_str(toml).unwrap();
        let parser = TomlParser::new(&table);
        let arr = parser.parse_array::<String>("arr");
        assert_eq!(arr.unwrap().join(":"), "1:2:3");
    }

    #[test]
    fn test_parse_table() {
        let toml = r#"table = {foo = "bar", baz = "qux", num = 123}"#;
        let table = toml::from_str(toml).unwrap();
        let parser = TomlParser::new(&table);
        let table = parser.parse_table("table").unwrap();
        assert_eq!(table.len(), 3);
        assert_eq!(table.get("foo").unwrap().as_str().unwrap(), "bar");
        assert_eq!(table.get("baz").unwrap().as_str().unwrap(), "qux");
        assert_eq!(table.get("num").unwrap().as_integer().unwrap(), 123);
    }

    #[derive(Deserialize, Debug, PartialEq, Eq)]
    #[serde(untagged)]
    enum TestItem {
        String(String),
        Object { a: String, b: i64 },
    }

    impl FromStr for TestItem {
        type Err = String;

        fn from_str(s: &str) -> std::result::Result<Self, Self::Err> {
            Ok(TestItem::String(s.to_string()))
        }
    }

    #[derive(Deserialize, Debug, PartialEq)]
    struct TestStruct {
        #[serde(default, deserialize_with = "deserialize_arr")]
        arr: Vec<TestItem>,
    }

    #[test]
    fn test_deserialize_arr_string() {
        let toml_str = r#"arr = "hello""#;
        let expected = TestStruct {
            arr: vec![TestItem::String("hello".to_string())],
        };
        let actual: TestStruct = toml::from_str(toml_str).unwrap();
        assert_eq!(actual, expected);
    }

    #[test]
    fn test_deserialize_arr_string_list() {
        let toml_str = r#"arr = ["hello", "world"]"#;
        let expected = TestStruct {
            arr: vec![
                TestItem::String("hello".to_string()),
                TestItem::String("world".to_string()),
            ],
        };
        let actual: TestStruct = toml::from_str(toml_str).unwrap();
        assert_eq!(actual, expected);
    }

    #[test]
    fn test_deserialize_arr_map() {
        let toml_str = r#"arr = { a = "foo", b = 123 }"#;
        let expected = TestStruct {
            arr: vec![TestItem::Object {
                a: "foo".to_string(),
                b: 123,
            }],
        };
        let actual: TestStruct = toml::from_str(toml_str).unwrap();
        assert_eq!(actual, expected);
    }

    #[test]
    fn test_deserialize_arr_map_list() {
        let toml_str = r#"
        arr = [
            { a = "foo", b = 123 },
            { a = "bar", b = 456 },
        ]
        "#;
        let expected = TestStruct {
            arr: vec![
                TestItem::Object {
                    a: "foo".to_string(),
                    b: 123,
                },
                TestItem::Object {
                    a: "bar".to_string(),
                    b: 456,
                },
            ],
        };
        let actual: TestStruct = toml::from_str(toml_str).unwrap();
        assert_eq!(actual, expected);
    }

    #[test]
    fn test_deserialize_arr_mixed_list() {
        let toml_str = r#"
        arr = [
            "hello",
            { a = "foo", b = 123 },
        ]
        "#;
        let expected = TestStruct {
            arr: vec![
                TestItem::String("hello".to_string()),
                TestItem::Object {
                    a: "foo".to_string(),
                    b: 123,
                },
            ],
        };
        let actual: TestStruct = toml::from_str(toml_str).unwrap();
        assert_eq!(actual, expected);
    }
}<|MERGE_RESOLUTION|>--- conflicted
+++ resolved
@@ -105,9 +105,6 @@
         where
             S: de::SeqAccess<'de>,
         {
-<<<<<<< HEAD
-            C::deserialize(de::value::SeqAccessDeserializer::new(seq))
-=======
             #[derive(Deserialize)]
             #[serde(untagged)]
             enum StringOrValue<T> {
@@ -124,7 +121,6 @@
                 values.push(value);
             }
             Ok(values)
->>>>>>> 68e048f2
         }
     }
 
