--- conflicted
+++ resolved
@@ -1346,17 +1346,14 @@
     let monorepo_root = find_monorepo_root(&config.config_files);
 
     // Load tasks from parent directories (current working directory up to root)
-<<<<<<< HEAD
-    for d in all_dirs()? {
-=======
+
     let local_config_files = config
         .config_files
         .iter()
         .filter(|(_, cf)| !is_global_config(cf.get_path()))
         .map(|(k, v)| (k.clone(), v.clone()))
         .collect::<IndexMap<_, _>>();
-    for d in file::all_dirs()? {
->>>>>>> 55870b93
+    for d in all_dirs()? {
         if cfg!(test) && !d.starts_with(*dirs::HOME) {
             continue;
         }
