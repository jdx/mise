use crate::config::Settings;
use crate::plugins::core::CORE_PLUGINS;
use itertools::Itertools;
use once_cell::sync::Lazy;
use std::collections::BTreeMap;

const _REGISTRY: &[(&str, &str)] = &[
<<<<<<< HEAD
=======
    ("ubi", "cargo:ubi-cli"),
>>>>>>> 32c3d000
    ("cargo-binstall", "cargo:cargo-binstall"),
    // ("elixir", "asdf:mise-plugins/mise-elixir"),
];

const _REGISTRY_VFOX: &[(&str, &str)] = &[
    ("bun", "vfox:ahai-code/vfox-bun"),
    ("clang", "vfox:version-fox/vfox-clang"),
    ("cmake", "vfox:version-fox/vfox-cmake"),
    ("crystal", "vfox:yanecc/vfox-crystal"),
    ("dart", "vfox:version-fox/vfox-dart"),
    ("deno", "vfox:version-fox/vfox-deno"),
    ("dotnet", "vfox:version-fox/vfox-dotnet"),
    ("elixir", "vfox:version-fox/vfox-elixir"),
    ("erlang", "vfox:version-fox/vfox-erlang"),
    ("etcd", "vfox:version-fox/vfox-etcd"),
    ("flutter", "vfox:version-fox/vfox-flutter"),
    ("golang", "vfox:version-fox/vfox-golang"),
    ("gradle", "vfox:version-fox/vfox-gradle"),
    ("groovy", "vfox:version-fox/vfox-groovy"),
    ("java", "vfox:version-fox/vfox-java"),
    ("julia", "vfox:ahai-code/vfox-julia"),
    ("kotlin", "vfox:version-fox/vfox-kotlin"),
    ("kubectl", "vfox:ahai-code/vfox-kubectl"),
    ("maven", "vfox:version-fox/vfox-maven"),
    ("mongo", "vfox:yeshan333/vfox-mongo"),
    ("php", "vfox:version-fox/vfox-php"),
    ("protobuf", "vfox:ahai-code/vfox-protobuf"),
    // ("ruby", "vfox:yanecc/vfox-ruby"),
    ("scala", "vfox:version-fox/vfox-scala"),
    ("terraform", "vfox:enochchau/vfox-terraform"),
    ("vlang", "vfox:ahai-code/vfox-vlang"),
    ("zig", "vfox:version-fox/vfox-zig"),
];

pub static REGISTRY: Lazy<BTreeMap<&str, String>> = Lazy::new(|| {
    let settings = Settings::get();

    let registry = if cfg!(windows) || settings.vfox {
        _REGISTRY.iter().chain(_REGISTRY_VFOX.iter()).collect_vec()
    } else {
        _REGISTRY.iter().collect_vec()
    };

    registry
        .into_iter()
        .filter(|(id, _)| !CORE_PLUGINS.contains_key(*id))
        .map(|(k, v)| (*k, v.to_string()))
        .collect()
});

pub static REGISTRY_VFOX: Lazy<BTreeMap<&str, &str>> =
    Lazy::new(|| _REGISTRY_VFOX.iter().map(|(k, v)| (*k, *v)).collect());<|MERGE_RESOLUTION|>--- conflicted
+++ resolved
@@ -5,10 +5,6 @@
 use std::collections::BTreeMap;
 
 const _REGISTRY: &[(&str, &str)] = &[
-<<<<<<< HEAD
-=======
-    ("ubi", "cargo:ubi-cli"),
->>>>>>> 32c3d000
     ("cargo-binstall", "cargo:cargo-binstall"),
     // ("elixir", "asdf:mise-plugins/mise-elixir"),
 ];
