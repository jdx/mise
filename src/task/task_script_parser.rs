use crate::config::{Config, Settings};
use crate::env_diff::EnvMap;
use crate::exit::exit;
use crate::shell::ShellType;
use crate::task::Task;
use crate::tera::get_tera;
use eyre::{Context, Result};
use itertools::Itertools;
use std::collections::{HashMap, HashSet};
use std::iter::once;
use std::path::PathBuf;
use std::sync::{Arc, Mutex};

type TeraSpecParsingResult = (
    tera::Tera,
    Arc<Mutex<HashMap<String, usize>>>,
    Arc<Mutex<Vec<usage::SpecArg>>>,
    Arc<Mutex<Vec<usage::SpecFlag>>>,
);

pub struct TaskScriptParser {
    dir: Option<PathBuf>,
}

impl TaskScriptParser {
    pub fn new(dir: Option<PathBuf>) -> Self {
        TaskScriptParser { dir }
    }

    fn get_tera(&self) -> tera::Tera {
        get_tera(self.dir.as_deref())
    }

    fn render_script_with_context(
        tera: &mut tera::Tera,
        script: &str,
        ctx: &tera::Context,
    ) -> Result<String> {
        tera.render_str(script.trim(), ctx)
            .with_context(|| format!("Failed to render task script: {}", script))
    }

    // Helper functions for tera error handling
    fn expect_string(value: &tera::Value, param_name: &str) -> tera::Result<String> {
        value.as_str().map(|s| s.to_string()).ok_or_else(|| {
            tera::Error::msg(format!(
                "expected string for '{}', got {:?}",
                param_name, value
            ))
        })
    }

    fn expect_opt_string(
        value: Option<&tera::Value>,
        param_name: &str,
    ) -> tera::Result<Option<String>> {
        value
            .map(|v| Self::expect_string(v, param_name))
            .transpose()
    }

    fn expect_opt_bool(
        value: Option<&tera::Value>,
        param_name: &str,
    ) -> tera::Result<Option<bool>> {
        value.map(|v| Self::expect_bool(v, param_name)).transpose()
    }

    fn expect_bool(value: &tera::Value, param_name: &str) -> tera::Result<bool> {
        value.as_bool().ok_or_else(|| {
            tera::Error::msg(format!(
                "expected boolean for '{}', got {:?}",
                param_name, value
            ))
        })
    }

    fn expect_i64(value: &tera::Value, param_name: &str) -> tera::Result<i64> {
        value.as_i64().ok_or_else(|| {
            tera::Error::msg(format!(
                "expected integer for '{}', got {:?}",
                param_name, value
            ))
        })
    }

    fn expect_opt_i64(value: Option<&tera::Value>, param_name: &str) -> tera::Result<Option<i64>> {
        value.map(|v| Self::expect_i64(v, param_name)).transpose()
    }

    fn expect_array<'a>(
        value: &'a tera::Value,
        param_name: &str,
    ) -> tera::Result<&'a Vec<tera::Value>> {
        value.as_array().ok_or_else(|| {
            tera::Error::msg(format!(
                "expected array for '{}', got {:?}",
                param_name, value
            ))
        })
    }

    fn expect_opt_array<'a>(
        value: Option<&'a tera::Value>,
        param_name: &str,
    ) -> tera::Result<Option<&'a Vec<tera::Value>>> {
        value.map(|v| Self::expect_array(v, param_name)).transpose()
    }

    fn lock_error(e: impl std::fmt::Display) -> tera::Error {
        tera::Error::msg(format!("failed to lock: {}", e))
    }

    fn setup_tera_for_spec_parsing(&self, task: &Task) -> TeraSpecParsingResult {
        let mut tera = self.get_tera();
        let arg_order = Arc::new(Mutex::new(HashMap::new()));
        let input_args = Arc::new(Mutex::new(vec![]));
        let input_flags = Arc::new(Mutex::new(vec![]));

        // render args, options, and flags as null
        // these functions are only used to collect the spec
        tera.register_function("arg", {
            let input_args = input_args.clone();
            let arg_order = arg_order.clone();
            move |args: &HashMap<String, tera::Value>| -> tera::Result<tera::Value> {
                let i = Self::expect_i64(
                    args.get("i").unwrap_or(&tera::Value::from(
                        input_args.lock().map_err(Self::lock_error)?.len(),
                    )),
                    "i",
                )? as usize;

                let required =
                    Self::expect_opt_bool(args.get("required"), "required")?.unwrap_or(true);
                let var = Self::expect_opt_bool(args.get("var"), "var")?.unwrap_or(false);
                let name =
                    Self::expect_opt_string(args.get("name"), "name")?.unwrap_or(i.to_string());

                let mut arg_order = arg_order.lock().map_err(Self::lock_error)?;

                if arg_order.contains_key(&name) {
                    trace!("already seen {name}");
                    return Ok(tera::Value::Null);
                }
                arg_order.insert(name.clone(), i);

                let usage =
                    Self::expect_opt_string(args.get("usage"), "usage")?.unwrap_or_default();
                let help = Self::expect_opt_string(args.get("help"), "help")?;
                let help_long = Self::expect_opt_string(args.get("help_long"), "help_long")?;
                let help_md = Self::expect_opt_string(args.get("help_md"), "help_md")?;

                let var_min =
                    Self::expect_opt_i64(args.get("var_min"), "var_min")?.map(|v| v as usize);
                let var_max =
                    Self::expect_opt_i64(args.get("var_max"), "var_max")?.map(|v| v as usize);

                let hide = Self::expect_opt_bool(args.get("hide"), "hide")?.unwrap_or(false);

                let default = Self::expect_opt_string(args.get("default"), "default")?;

                let choices = Self::expect_opt_array(args.get("choices"), "choices")?
                    .map(|array| {
                        tera::Result::Ok(usage::SpecChoices {
                            choices: array
                                .iter()
                                .map(|v| Self::expect_string(v, "choice"))
                                .collect::<Result<Vec<String>, tera::Error>>()?,
                        })
                    })
                    .transpose()?;

                let env = Self::expect_opt_string(args.get("env"), "env")?;

                let help_first_line = match &help {
                    Some(h) => {
                        if h.is_empty() {
                            None
                        } else {
                            h.lines().next().map(|line| line.to_string())
                        }
                    }
                    None => None,
                };

                let mut arg = usage::SpecArg {
                    name: name.clone(),
                    usage,
                    help_first_line,
                    help,
                    help_long,
                    help_md,
                    required,
                    var,
                    var_min,
                    var_max,
                    hide,
                    default,
                    choices,
                    env,
                    ..Default::default()
                };
                arg.usage = arg.usage();

                input_args.lock().map_err(Self::lock_error)?.push(arg);

                Ok(tera::Value::Null)
            }
        });

        tera.register_function("option", {
            let input_flags = input_flags.clone();
            move |args: &HashMap<String, tera::Value>| -> tera::Result<tera::Value> {
                let name = match args.get("name") {
                    Some(n) => Self::expect_string(n, "name")?,
                    None => return Err(tera::Error::msg("missing required 'name' parameter")),
                };

                let short = args
                    .get("short")
                    .map(|s| s.to_string().chars().collect())
                    .unwrap_or_default();

                let long = match args.get("long") {
                    Some(l) => {
                        let s = Self::expect_string(l, "long")?;
                        s.split_whitespace().map(|s| s.to_string()).collect()
                    }
                    None => vec![name.clone()],
                };

                let default = Self::expect_opt_string(args.get("default"), "default")?;

                let var = Self::expect_opt_bool(args.get("var"), "var")?.unwrap_or(false);

                let deprecated = Self::expect_opt_string(args.get("deprecated"), "deprecated")?;
                let help = Self::expect_opt_string(args.get("help"), "help")?;
                let help_long = Self::expect_opt_string(args.get("help_long"), "help_long")?;
                let help_md = Self::expect_opt_string(args.get("help_md"), "help_md")?;

                let hide = Self::expect_opt_bool(args.get("hide"), "hide")?.unwrap_or(false);

                let global = Self::expect_opt_bool(args.get("global"), "global")?.unwrap_or(false);

                let count = Self::expect_opt_bool(args.get("count"), "count")?.unwrap_or(false);

                let usage =
                    Self::expect_opt_string(args.get("usage"), "usage")?.unwrap_or_default();

                let required =
                    Self::expect_opt_bool(args.get("required"), "required")?.unwrap_or(false);

                let negate = Self::expect_opt_string(args.get("negate"), "negate")?;

                let choices = match args.get("choices") {
                    Some(c) => {
                        let array = Self::expect_array(c, "choices")?;
                        let mut choices_vec = Vec::new();
                        for choice in array {
                            let s = Self::expect_string(choice, "choice")?;
                            choices_vec.push(s);
                        }
                        Some(usage::SpecChoices {
                            choices: choices_vec,
                        })
                    }
                    None => None,
                };

                let env = Self::expect_opt_string(args.get("env"), "env")?;

                let help_first_line = match &help {
                    Some(h) => {
                        if h.is_empty() {
                            None
                        } else {
                            h.lines().next().map(|line| line.to_string())
                        }
                    }
                    None => None,
                };

                let mut flag = usage::SpecFlag {
                    name: name.clone(),
                    short,
                    long,
                    default,
                    var,
                    hide,
                    global,
                    count,
                    deprecated,
                    help_first_line,
                    help,
                    usage,
                    help_long,
                    help_md,
                    required,
                    negate,
                    env: env.clone(),
                    arg: Some(usage::SpecArg {
                        name: name.clone(),
                        var,
                        choices,
                        env,
                        ..Default::default()
                    }),
                };
                flag.usage = flag.usage();

                input_flags.lock().map_err(Self::lock_error)?.push(flag);

                Ok(tera::Value::Null)
            }
        });

        tera.register_function("flag", {
            let input_flags = input_flags.clone();
            move |args: &HashMap<String, tera::Value>| -> tera::Result<tera::Value> {
                let name = match args.get("name") {
                    Some(n) => Self::expect_string(n, "name")?,
                    None => return Err(tera::Error::msg("missing required 'name' parameter")),
                };

                let short = args
                    .get("short")
                    .map(|s| s.to_string().chars().collect())
                    .unwrap_or_default();

                let long = match args.get("long") {
                    Some(l) => {
                        let s = Self::expect_string(l, "long")?;
                        s.split_whitespace().map(|s| s.to_string()).collect()
                    }
                    None => vec![name.clone()],
                };

                let default = Self::expect_opt_string(args.get("default"), "default")?;

                let var = Self::expect_opt_bool(args.get("var"), "var")?.unwrap_or(false);

                let deprecated = Self::expect_opt_string(args.get("deprecated"), "deprecated")?;
                let help = Self::expect_opt_string(args.get("help"), "help")?;
                let help_long = Self::expect_opt_string(args.get("help_long"), "help_long")?;
                let help_md = Self::expect_opt_string(args.get("help_md"), "help_md")?;

                let hide = Self::expect_opt_bool(args.get("hide"), "hide")?.unwrap_or(false);

                let global = Self::expect_opt_bool(args.get("global"), "global")?.unwrap_or(false);

                let count = Self::expect_opt_bool(args.get("count"), "count")?.unwrap_or(false);

                let usage =
                    Self::expect_opt_string(args.get("usage"), "usage")?.unwrap_or_default();

                let required =
                    Self::expect_opt_bool(args.get("required"), "required")?.unwrap_or(false);

                let negate = Self::expect_opt_string(args.get("negate"), "negate")?;

                let choices = match args.get("choices") {
                    Some(c) => {
                        let array = Self::expect_array(c, "choices")?;
                        let mut choices_vec = Vec::new();
                        for choice in array {
                            let s = Self::expect_string(choice, "choice")?;
                            choices_vec.push(s);
                        }
                        Some(usage::SpecChoices {
                            choices: choices_vec,
                        })
                    }
                    None => None,
                };

                let env = Self::expect_opt_string(args.get("env"), "env")?;

                let help_first_line = match &help {
                    Some(h) => {
                        if h.is_empty() {
                            None
                        } else {
                            h.lines().next().map(|line| line.to_string())
                        }
                    }
                    None => None,
                };

                // Create SpecArg when any arg-level properties are set (choices, env)
                // This matches the behavior of option() which always creates SpecArg
                let arg = if choices.is_some() || env.is_some() {
                    Some(usage::SpecArg {
                        name: name.clone(),
                        var,
                        choices,
                        env: env.clone(),
                        ..Default::default()
                    })
                } else {
                    None
                };

                let mut flag = usage::SpecFlag {
                    name: name.clone(),
                    short,
                    long,
                    default,
                    var,
                    hide,
                    global,
                    count,
                    deprecated,
                    help_first_line,
                    help,
                    usage,
                    help_long,
                    help_md,
                    required,
                    negate,
                    env,
                    arg,
                };
                flag.usage = flag.usage();

                input_flags.lock().map_err(Self::lock_error)?.push(flag);

                Ok(tera::Value::Null)
            }
        });

        tera.register_function("task_source_files", {
            let sources = Arc::new(task.sources.clone());

            move |_: &HashMap<String, tera::Value>| -> tera::Result<tera::Value> {
               if sources.is_empty() {
                   trace!("tera::render::resolve_task_sources `task_source_files` called in task with empty sources array");
                   return Ok(tera::Value::Array(Default::default()));
               };

                let mut resolved = Vec::with_capacity(sources.len());

                for pattern in sources.iter() {
                    // pattern is considered a tera template string if it contains opening tags:
                    // - "{#" for comments
                    // - "{{" for expressions
                    // - "{%" for statements
                    if pattern.contains("{#") || pattern.contains("{{") || pattern.contains("{%") {
                        trace!(
                            "tera::render::resolve_task_sources including tera template string in resolved task sources: {pattern}"
                        );
                        resolved.push(tera::Value::String(pattern.clone()));
                        continue;
                    }

                    match glob::glob_with(
                        pattern,
                        glob::MatchOptions {
                            case_sensitive: false,
                            require_literal_separator: false,
                            require_literal_leading_dot: false,
                        },
                    ) {
                        Err(error) => {
                            warn!(
                                "tera::render::resolve_task_sources including '{pattern}' in resolved task sources, ignoring glob parsing error: {error:#?}"
                            );
                            resolved.push(tera::Value::String(pattern.clone()));
                        }
                        Ok(expanded) => {
                            let mut source_found = false;

                            for path in expanded {
                                source_found = true;

                                match path {
                                    Ok(path) => {
                                        let source = path.display();
                                        trace!(
                                            "tera::render::resolve_task_sources resolved source from pattern '{pattern}': {source}"
                                        );
                                        resolved.push(tera::Value::String(source.to_string()));
                                    }
                                    Err(error) => {
                                        let source = error.path().display();
                                        warn!(
                                            "tera::render::resolve_task_sources omitting '{source}' from resolved task sources due to: {:#?}",
                                            error.error()
                                        );
                                    }
                                }
                            }

                            if !source_found {
                                warn!(
                                    "tera::render::resolve_task_sources no source file(s) resolved for pattern: '{pattern}'"
                                );
                            }
                        }
                    }
                }

                Ok(tera::Value::Array(resolved))
            }
        });

        (tera, arg_order, input_args, input_flags)
    }

    pub async fn parse_run_scripts_for_spec_only(
        &self,
        config: &Arc<Config>,
        task: &Task,
        scripts: &[String],
    ) -> Result<usage::Spec> {
        let (mut tera, arg_order, input_args, input_flags) = self.setup_tera_for_spec_parsing(task);
        let tera_ctx = task.tera_ctx(config).await?;
        // Don't insert env for spec-only parsing to avoid expensive environment rendering
        // Render scripts to trigger spec collection via Tera template functions (arg/option/flag), but discard the results
        for script in scripts {
            Self::render_script_with_context(&mut tera, script, &tera_ctx)?;
        }
        let mut cmd = usage::SpecCommand::default();
        // TODO: ensure no gaps in args, e.g.: 1,2,3,4,5
        let arg_order = arg_order.lock().unwrap();
        cmd.args = input_args
            .lock()
            .unwrap()
            .iter()
            .cloned()
            .sorted_by_key(|arg| {
                arg_order
                    .get(&arg.name)
                    .unwrap_or_else(|| panic!("missing arg order for {}", arg.name.as_str()))
            })
            .collect();
        cmd.flags = input_flags.lock().unwrap().clone();
        let mut spec = usage::Spec {
            cmd,
            ..Default::default()
        };
        spec.merge(task.usage.parse()?);

        Ok(spec)
    }

    pub async fn parse_run_scripts(
        &self,
        config: &Arc<Config>,
        task: &Task,
        scripts: &[String],
        env: &EnvMap,
    ) -> Result<(Vec<String>, usage::Spec)> {
        let (mut tera, arg_order, input_args, input_flags) = self.setup_tera_for_spec_parsing(task);
        let mut tera_ctx = task.tera_ctx(config).await?;
        tera_ctx.insert("env", &env);
        let scripts = scripts
            .iter()
            .map(|s| Self::render_script_with_context(&mut tera, s, &tera_ctx))
            .collect::<Result<Vec<String>>>()?;
        let mut cmd = usage::SpecCommand::default();
        // TODO: ensure no gaps in args, e.g.: 1,2,3,4,5
        let arg_order = arg_order.lock().unwrap();
        cmd.args = input_args
            .lock()
            .unwrap()
            .iter()
            .cloned()
            .sorted_by_key(|arg| {
                arg_order
                    .get(&arg.name)
                    .unwrap_or_else(|| panic!("missing arg order for {}", arg.name.as_str()))
            })
            .collect();
        cmd.flags = input_flags.lock().unwrap().clone();
        let mut spec = usage::Spec {
            cmd,
            ..Default::default()
        };
        spec.merge(task.usage.parse()?);

        Ok((scripts, spec))
    }

    pub async fn parse_run_scripts_with_args(
        &self,
        config: &Arc<Config>,
        task: &Task,
        scripts: &[String],
        env: &EnvMap,
        args: &[String],
        spec: &usage::Spec,
    ) -> Result<Vec<String>> {
        let args = vec!["".to_string()]
            .into_iter()
            .chain(args.iter().cloned())
            .collect::<Vec<_>>();
        let m = match usage::parse(spec, &args) {
            Ok(m) => m,
            Err(e) => {
                // just print exactly what usage returns so the error output isn't double-wrapped
                // this could be displaying help or a parse error
                eprintln!("{}", format!("{e}").trim_end());
                exit(1);
            }
        };

        let mut out: Vec<String> = vec![];
        for script in scripts {
            let shell_type = shell_from_shebang(script)
                .or(task.shell())
                .unwrap_or(Settings::get().default_inline_shell()?)[0]
                .parse()
                .ok();
            let escape = {
                move |v: &usage::parse::ParseValue| match v {
                    usage::parse::ParseValue::MultiString(_) => {
                        // these are already escaped
                        v.to_string()
                    }
                    _ => match shell_type {
                        Some(ShellType::Zsh | ShellType::Bash | ShellType::Fish) => {
                            shell_words::quote(&v.to_string()).to_string()
                        }
                        _ => v.to_string(),
                    },
                }
            };
            let mut tera = self.get_tera();
            tera.register_function("arg", {
                {
                    let usage_args = m.args.clone();
                    move |args: &HashMap<String, tera::Value>| -> tera::Result<tera::Value> {
                        let seen_args = Arc::new(Mutex::new(HashSet::new()));
                        {
                            let mut seen_args = seen_args.lock().unwrap();
                            let i = args
                                .get("i")
                                .map(|i| i.as_i64().unwrap() as usize)
                                .unwrap_or_else(|| seen_args.len());
                            let name = args
                                .get("name")
                                .map(|n| n.as_str().unwrap().to_string())
                                .unwrap_or(i.to_string());
                            seen_args.insert(name.clone());
                            Ok(tera::Value::String(
                                usage_args
                                    .iter()
                                    .find(|(arg, _)| arg.name == name)
                                    .map(|(_, value)| escape(value))
                                    .unwrap_or("".to_string()),
                            ))
                        }
                    }
                }
            });
            let flag_func = {
                |default_value: String| {
                    let usage_flags = m.flags.clone();
                    move |args: &HashMap<String, tera::Value>| -> tera::Result<tera::Value> {
                        let name = args
                            .get("name")
                            .map(|n| n.as_str().unwrap().to_string())
                            .unwrap();
                        Ok(tera::Value::String(
                            usage_flags
                                .iter()
                                .find(|(flag, _)| flag.name == name)
                                .map(|(_, value)| escape(value))
                                .unwrap_or(default_value.clone()),
                        ))
                    }
                }
            };
            tera.register_function("option", flag_func("".to_string()));
            tera.register_function("flag", flag_func(false.to_string()));
            let mut tera_ctx = task.tera_ctx(config).await?;
            tera_ctx.insert("env", &env);
            out.push(Self::render_script_with_context(
                &mut tera, script, &tera_ctx,
            )?);
        }
        Ok(out)
    }
}

pub fn has_any_args_defined(spec: &usage::Spec) -> bool {
    !spec.cmd.args.is_empty() || !spec.cmd.flags.is_empty()
}

fn shell_from_shebang(script: &str) -> Option<Vec<String>> {
    let shebang = script.lines().next()?.strip_prefix("#!")?;
    let shebang = shebang.strip_prefix("/usr/bin/env -S").unwrap_or(shebang);
    let shebang = shebang.strip_prefix("/usr/bin/env").unwrap_or(shebang);
    let mut parts = shebang.split_whitespace();
    let shell = parts.next()?;
    let args = parts.map(|s| s.to_string()).collect_vec();
    Some(once(shell.to_string()).chain(args).collect())
}

#[cfg(test)]
mod tests {
    use super::*;
    use pretty_assertions::assert_eq;

    #[tokio::test]
    async fn test_task_parse_arg() {
        let config = Config::get().await.unwrap();
        let task = Task::default();
        let parser = TaskScriptParser::new(None);
        let scripts = vec!["echo {{ arg(i=0, name='foo') }}".to_string()];
        let (parsed_scripts, spec) = parser
            .parse_run_scripts(&config, &task, &scripts, &Default::default())
            .await
            .unwrap();
        assert_eq!(parsed_scripts, vec!["echo "]);
        let arg0 = spec.cmd.args.first().unwrap();
        assert_eq!(arg0.name, "foo");

        let parsed_scripts = parser
            .parse_run_scripts_with_args(
                &config,
                &task,
                &scripts,
                &Default::default(),
                &["abc".to_string()],
                &spec,
            )
            .await
            .unwrap();
        assert_eq!(parsed_scripts, vec!["echo abc"]);
    }

    #[tokio::test]
    async fn test_task_parse_multi_use_arg() {
        let config = Config::get().await.unwrap();
        let task = Task::default();
        let parser = TaskScriptParser::new(None);
        let scripts = vec![
            "echo {{ arg(name='foo') }}; echo {{ arg(name='bar') }}; echo {{ arg(name='foo') }}"
                .to_string(),
        ];
        let (parsed_scripts, spec) = parser
            .parse_run_scripts(&config, &task, &scripts, &Default::default())
            .await
            .unwrap();
        assert_eq!(parsed_scripts, vec!["echo ; echo ; echo "]);
        let arg0 = spec.cmd.args.first().unwrap();
        let arg1 = spec.cmd.args.get(1).unwrap();
        assert_eq!(arg0.name, "foo");
        assert_eq!(arg1.name, "bar");
        assert_eq!(spec.cmd.args.len(), 2);

        let parsed_scripts = parser
            .parse_run_scripts_with_args(
                &config,
                &task,
                &scripts,
                &Default::default(),
                &["abc".to_string(), "def".to_string()],
                &spec,
            )
            .await
            .unwrap();
        assert_eq!(parsed_scripts, vec!["echo abc; echo def; echo abc"]);
    }

    #[tokio::test]
    async fn test_task_parse_arg_var() {
        let config = Config::get().await.unwrap();
        let task = Task::default();
        let parser = TaskScriptParser::new(None);
        let scripts = vec!["echo {{ arg(var=true) }}".to_string()];
        let (parsed_scripts, spec) = parser
            .parse_run_scripts(&config, &task, &scripts, &Default::default())
            .await
            .unwrap();
        assert_eq!(parsed_scripts, vec!["echo "]);
        let arg0 = spec.cmd.args.first().unwrap();
        assert_eq!(arg0.name, "0");

        let parsed_scripts = parser
            .parse_run_scripts_with_args(
                &config,
                &task,
                &scripts,
                &Default::default(),
                &["abc".to_string(), "def".to_string()],
                &spec,
            )
            .await
            .unwrap();
        assert_eq!(parsed_scripts, vec!["echo abc def"]);
    }

    #[tokio::test]
    async fn test_task_parse_flag() {
        let config = Config::get().await.unwrap();
        let task = Task::default();
        let parser = TaskScriptParser::new(None);
        let scripts = vec!["echo {{ flag(name='foo') }}".to_string()];
        let (parsed_scripts, spec) = parser
            .parse_run_scripts(&config, &task, &scripts, &Default::default())
            .await
            .unwrap();
        assert_eq!(parsed_scripts, vec!["echo "]);
        let flag = spec.cmd.flags.iter().find(|f| &f.name == "foo").unwrap();
        assert_eq!(&flag.name, "foo");

        let parsed_scripts = parser
            .parse_run_scripts_with_args(
                &config,
                &task,
                &scripts,
                &Default::default(),
                &["--foo".to_string()],
                &spec,
            )
            .await
            .unwrap();
        assert_eq!(parsed_scripts, vec!["echo true"]);

        let scripts = vec!["echo {{ flag(name='foo') }}".to_string()];
        let (parsed_scripts, spec) = parser
            .parse_run_scripts(&config, &task, &scripts, &Default::default())
            .await
            .unwrap();
        assert_eq!(parsed_scripts, vec!["echo "]);
        let parsed_scripts = parser
            .parse_run_scripts_with_args(&config, &task, &scripts, &Default::default(), &[], &spec)
            .await
            .unwrap();
        assert_eq!(parsed_scripts, vec!["echo false"]);
    }

    #[tokio::test]
    async fn test_task_parse_option() {
        let config = Config::get().await.unwrap();
        let task = Task::default();
        let parser = TaskScriptParser::new(None);
        let scripts = vec!["echo {{ option(name='foo') }}".to_string()];
        let (parsed_scripts, spec) = parser
            .parse_run_scripts(&config, &task, &scripts, &Default::default())
            .await
            .unwrap();
        assert_eq!(parsed_scripts, vec!["echo "]);
        let option = spec.cmd.flags.iter().find(|f| &f.name == "foo").unwrap();
        assert_eq!(&option.name, "foo");

        let parsed_scripts = parser
            .parse_run_scripts_with_args(
                &config,
                &task,
                &scripts,
                &Default::default(),
                &["--foo".to_string(), "abc".to_string()],
                &spec,
            )
            .await
            .unwrap();
        assert_eq!(parsed_scripts, vec!["echo abc"]);

        let parsed_scripts = parser
            .parse_run_scripts_with_args(&config, &task, &scripts, &Default::default(), &[], &spec)
            .await
            .unwrap();
        assert_eq!(parsed_scripts, vec!["echo "]);
    }

    #[tokio::test]
    async fn test_task_nested_template() {
        let config = Config::get().await.unwrap();
        let task = Task::default();
        let parser = TaskScriptParser::new(None);
        let scripts =
            vec!["echo {% if flag(name=env.FLAG_NAME) == 'true' %}TRUE{% endif %}".to_string()];
        let env = EnvMap::from_iter(vec![("FLAG_NAME".to_string(), "foo".to_string())]);
        let (parsed_scripts, spec) = parser
            .parse_run_scripts(&config, &task, &scripts, &env)
            .await
            .unwrap();
        assert_eq!(parsed_scripts, vec!["echo "]);
        let flag = spec.cmd.flags.first().unwrap();
        assert_eq!(&flag.name, "foo");

        let parsed_scripts = parser
            .parse_run_scripts_with_args(
                &config,
                &task,
                &scripts,
                &env,
                &["--foo".to_string()],
                &spec,
            )
            .await
            .unwrap();
        assert_eq!(parsed_scripts, vec!["echo TRUE"]);
    }

    #[tokio::test]
    async fn test_task_parse_empty_help() {
        let config = Config::get().await.unwrap();
        let task = Task::default();
        let parser = TaskScriptParser::new(None);

        // Test with empty help string for arg
        let scripts = vec!["echo {{ arg(name='foo', help='') }}".to_string()];
        let (parsed_scripts, spec) = parser
            .parse_run_scripts(&config, &task, &scripts, &Default::default())
            .await
            .unwrap();
        assert_eq!(parsed_scripts, vec!["echo "]);
        let arg = spec.cmd.args.first().unwrap();
        assert_eq!(arg.name, "foo");
        assert_eq!(arg.help, Some("".to_string()));
        assert_eq!(arg.help_first_line, None);

        // Test with empty help string for option
        let scripts = vec!["echo {{ option(name='bar', help='') }}".to_string()];
        let (parsed_scripts, spec) = parser
            .parse_run_scripts(&config, &task, &scripts, &Default::default())
            .await
            .unwrap();
        assert_eq!(parsed_scripts, vec!["echo "]);
        let option = spec.cmd.flags.iter().find(|f| &f.name == "bar").unwrap();
        assert_eq!(&option.name, "bar");
        assert_eq!(option.help, Some("".to_string()));
        assert_eq!(option.help_first_line, None);

        // Test with empty help string for flag
        let scripts = vec!["echo {{ flag(name='baz', help='') }}".to_string()];
        let (parsed_scripts, spec) = parser
            .parse_run_scripts(&config, &task, &scripts, &Default::default())
            .await
            .unwrap();
        assert_eq!(parsed_scripts, vec!["echo "]);
        let flag = spec.cmd.flags.iter().find(|f| &f.name == "baz").unwrap();
        assert_eq!(&flag.name, "baz");
        assert_eq!(flag.help, Some("".to_string()));
        assert_eq!(flag.help_first_line, None);
    }

    #[tokio::test]
<<<<<<< HEAD
    async fn test_task_parse_task_source_files() {
        let cases: &[(&[&str], &str, &str)] = &[
            (&[], "echo {{ task_source_files() }}", "echo []"),
            (
                &["**/filetask"],
                "echo {{ task_source_files() | first }}",
                "echo .mise/tasks/filetask", // created by constructor in `src/test.rs`, guaranteed to exist
            ),
            (
                &["nonexistent/*.xyz"],
                "echo {{ task_source_files() }}",
                "echo []",
            ),
            (
                &["../../Cargo.toml"],
                "echo {{ task_source_files() | first }}",
                "echo ../../Cargo.toml",
            ),
            (
                &[concat!(env!("CARGO_MANIFEST_DIR"), "/Cargo.toml")],
                "echo {{ task_source_files() | first }}",
                concat!("echo ", env!("CARGO_MANIFEST_DIR"), "/Cargo.toml"),
            ),
            #[cfg(not(windows))] // TODO: this cases panics on windows currently
            (
                &["{{ env.HOME }}/file.txt", "src/*.rs"],
                "echo {{ task_source_files() | first }}",
                "echo {{ env.HOME }}/file.txt",
            ),
            (
                &["[invalid"],
                "echo {{ task_source_files() | first }}",
                "echo [invalid",
            ),
            (
                &[
                    concat!(env!("CARGO_MANIFEST_DIR"), "/Cargo.toml"),
                    concat!(env!("CARGO_MANIFEST_DIR"), "/README.md"),
                ],
                "{% for file in task_source_files() %}echo {{ file }}; {% endfor %}",
                concat!(
                    "echo ",
                    env!("CARGO_MANIFEST_DIR"),
                    "/Cargo.toml; echo ",
                    env!("CARGO_MANIFEST_DIR"),
                    "/README.md; ",
                ),
            ),
        ];

        for (sources, template, expected) in cases {
            let (sources, template, expected) = (*sources, *template, *expected);

            let (mut task, scripts, parser, config) = (
                Task::default(),
                vec![template.into()],
                TaskScriptParser::new(None),
                Config::get().await.unwrap(),
            );

            task.sources = sources.iter().map(ToString::to_string).collect();

            let (parsed, _) = parser
                .parse_run_scripts(&config, &task, &scripts, &Default::default())
                .await
                .unwrap();

            #[cfg(windows)]
            let expected = expected.replace("/", r"\"); // 🙄

            assert_eq!(parsed, vec![expected]);
        }
=======
    async fn test_task_parse_option_env() {
        let config = Config::get().await.unwrap();
        let task = Task::default();
        let parser = TaskScriptParser::new(None);
        let scripts = vec!["echo {{ option(name='profile', env='BUILD_PROFILE') }}".to_string()];
        let (parsed_scripts, spec) = parser
            .parse_run_scripts(&config, &task, &scripts, &Default::default())
            .await
            .unwrap();
        assert_eq!(parsed_scripts, vec!["echo "]);
        let option = spec
            .cmd
            .flags
            .iter()
            .find(|f| &f.name == "profile")
            .unwrap();
        assert_eq!(&option.name, "profile");
        assert_eq!(option.env, Some("BUILD_PROFILE".to_string()));
        // Verify the nested SpecArg also has the env field set
        let arg = option.arg.as_ref().unwrap();
        assert_eq!(arg.env, Some("BUILD_PROFILE".to_string()));
>>>>>>> 3dd51499
    }
}<|MERGE_RESOLUTION|>--- conflicted
+++ resolved
@@ -940,7 +940,30 @@
     }
 
     #[tokio::test]
-<<<<<<< HEAD
+    async fn test_task_parse_option_env() {
+        let config = Config::get().await.unwrap();
+        let task = Task::default();
+        let parser = TaskScriptParser::new(None);
+        let scripts = vec!["echo {{ option(name='profile', env='BUILD_PROFILE') }}".to_string()];
+        let (parsed_scripts, spec) = parser
+            .parse_run_scripts(&config, &task, &scripts, &Default::default())
+            .await
+            .unwrap();
+        assert_eq!(parsed_scripts, vec!["echo "]);
+        let option = spec
+            .cmd
+            .flags
+            .iter()
+            .find(|f| &f.name == "profile")
+            .unwrap();
+        assert_eq!(&option.name, "profile");
+        assert_eq!(option.env, Some("BUILD_PROFILE".to_string()));
+        // Verify the nested SpecArg also has the env field set
+        let arg = option.arg.as_ref().unwrap();
+        assert_eq!(arg.env, Some("BUILD_PROFILE".to_string()));
+    }
+
+    #[tokio::test]
     async fn test_task_parse_task_source_files() {
         let cases: &[(&[&str], &str, &str)] = &[
             (&[], "echo {{ task_source_files() }}", "echo []"),
@@ -1013,28 +1036,5 @@
 
             assert_eq!(parsed, vec![expected]);
         }
-=======
-    async fn test_task_parse_option_env() {
-        let config = Config::get().await.unwrap();
-        let task = Task::default();
-        let parser = TaskScriptParser::new(None);
-        let scripts = vec!["echo {{ option(name='profile', env='BUILD_PROFILE') }}".to_string()];
-        let (parsed_scripts, spec) = parser
-            .parse_run_scripts(&config, &task, &scripts, &Default::default())
-            .await
-            .unwrap();
-        assert_eq!(parsed_scripts, vec!["echo "]);
-        let option = spec
-            .cmd
-            .flags
-            .iter()
-            .find(|f| &f.name == "profile")
-            .unwrap();
-        assert_eq!(&option.name, "profile");
-        assert_eq!(option.env, Some("BUILD_PROFILE".to_string()));
-        // Verify the nested SpecArg also has the env field set
-        let arg = option.arg.as_ref().unwrap();
-        assert_eq!(arg.env, Some("BUILD_PROFILE".to_string()));
->>>>>>> 3dd51499
     }
 }