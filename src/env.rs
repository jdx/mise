use crate::Result;
use crate::env_diff::{EnvDiff, EnvDiffOperation, EnvDiffPatches, EnvMap};
use crate::file::replace_path;
use crate::shell::ShellType;
use crate::{cli::args::ToolArg, file::display_path};
use eyre::Context;
use indexmap::IndexSet;
use itertools::Itertools;
use log::LevelFilter;
pub use std::env::*;
use std::sync::LazyLock as Lazy;
use std::sync::RwLock;
use std::{
    collections::{HashMap, HashSet},
    ffi::OsStr,
    sync::Mutex,
};
use std::{path, process};
use std::{path::Path, string::ToString};
use std::{path::PathBuf, sync::atomic::AtomicBool};

pub static ARGS: RwLock<Vec<String>> = RwLock::new(vec![]);
pub static TOOL_ARGS: RwLock<Vec<ToolArg>> = RwLock::new(vec![]);
#[cfg(unix)]
pub static SHELL: Lazy<String> = Lazy::new(|| var("SHELL").unwrap_or_else(|_| "sh".into()));
#[cfg(windows)]
pub static SHELL: Lazy<String> = Lazy::new(|| var("COMSPEC").unwrap_or_else(|_| "cmd.exe".into()));
pub static MISE_SHELL: Lazy<Option<ShellType>> = Lazy::new(|| {
    var("MISE_SHELL")
        .unwrap_or_else(|_| SHELL.clone())
        .parse()
        .ok()
});
#[cfg(unix)]
pub static SHELL_COMMAND_FLAG: &str = "-c";
#[cfg(windows)]
pub static SHELL_COMMAND_FLAG: &str = "/c";

// paths and directories
#[cfg(test)]
pub static HOME: Lazy<PathBuf> =
    Lazy::new(|| PathBuf::from(env!("CARGO_MANIFEST_DIR")).join("test"));
#[cfg(not(test))]
pub static HOME: Lazy<PathBuf> = Lazy::new(|| {
    homedir::my_home()
        .ok()
        .flatten()
        .unwrap_or_else(|| PathBuf::from("/"))
});

pub static EDITOR: Lazy<String> =
    Lazy::new(|| var("VISUAL").unwrap_or_else(|_| var("EDITOR").unwrap_or_else(|_| "nano".into())));

#[cfg(macos)]
pub static XDG_CACHE_HOME: Lazy<PathBuf> =
    Lazy::new(|| var_path("XDG_CACHE_HOME").unwrap_or_else(|| HOME.join("Library/Caches")));
#[cfg(windows)]
pub static XDG_CACHE_HOME: Lazy<PathBuf> = Lazy::new(|| {
    var_path("XDG_CACHE_HOME")
        .or_else(|| var_path("TEMP"))
        .unwrap_or_else(temp_dir)
});
#[cfg(all(not(windows), not(macos)))]
pub static XDG_CACHE_HOME: Lazy<PathBuf> =
    Lazy::new(|| var_path("XDG_CACHE_HOME").unwrap_or_else(|| HOME.join(".cache")));
pub static XDG_CONFIG_HOME: Lazy<PathBuf> =
    Lazy::new(|| var_path("XDG_CONFIG_HOME").unwrap_or_else(|| HOME.join(".config")));
#[cfg(unix)]
pub static XDG_DATA_HOME: Lazy<PathBuf> =
    Lazy::new(|| var_path("XDG_DATA_HOME").unwrap_or_else(|| HOME.join(".local").join("share")));
#[cfg(windows)]
pub static XDG_DATA_HOME: Lazy<PathBuf> = Lazy::new(|| {
    var_path("XDG_DATA_HOME")
        .or(var_path("LOCALAPPDATA"))
        .unwrap_or_else(|| HOME.join("AppData/Local"))
});
pub static XDG_STATE_HOME: Lazy<PathBuf> =
    Lazy::new(|| var_path("XDG_STATE_HOME").unwrap_or_else(|| HOME.join(".local").join("state")));

/// control display of "friendly" errors - defaults to release mode behavior unless overridden
pub static MISE_FRIENDLY_ERROR: Lazy<bool> = Lazy::new(|| {
    if var_is_true("MISE_FRIENDLY_ERROR") {
        true
    } else if var_is_false("MISE_FRIENDLY_ERROR") {
        false
    } else {
        // default behavior: friendly in release mode unless debug logging
        !cfg!(debug_assertions) && log::max_level() < log::LevelFilter::Debug
    }
});
pub static MISE_TOOL_STUB: Lazy<bool> =
    Lazy::new(|| ARGS.read().unwrap().get(1).map(|s| s.as_str()) == Some("tool-stub"));
pub static MISE_NO_CONFIG: Lazy<bool> = Lazy::new(|| var_is_true("MISE_NO_CONFIG"));
/// true if RUST_BACKTRACE is set (enables detailed error tracebacks)
pub static RUST_BACKTRACE: Lazy<bool> = Lazy::new(|| {
    match var("RUST_BACKTRACE") {
        Ok(v) => {
            let v = v.to_lowercase();
            // RUST_BACKTRACE accepts "1" and "full" as valid values
            v == "1" || v == "full"
        }
        Err(_) => false,
    }
});
pub static MISE_CACHE_DIR: Lazy<PathBuf> =
    Lazy::new(|| var_path("MISE_CACHE_DIR").unwrap_or_else(|| XDG_CACHE_HOME.join("mise")));
pub static MISE_CONFIG_DIR: Lazy<PathBuf> =
    Lazy::new(|| var_path("MISE_CONFIG_DIR").unwrap_or_else(|| XDG_CONFIG_HOME.join("mise")));
pub static MISE_DATA_DIR: Lazy<PathBuf> =
    Lazy::new(|| var_path("MISE_DATA_DIR").unwrap_or_else(|| XDG_DATA_HOME.join("mise")));
pub static MISE_STATE_DIR: Lazy<PathBuf> =
    Lazy::new(|| var_path("MISE_STATE_DIR").unwrap_or_else(|| XDG_STATE_HOME.join("mise")));
pub static MISE_TMP_DIR: Lazy<PathBuf> =
    Lazy::new(|| var_path("MISE_TMP_DIR").unwrap_or_else(|| temp_dir().join("mise")));
pub static MISE_SYSTEM_DIR: Lazy<PathBuf> =
    Lazy::new(|| var_path("MISE_SYSTEM_DIR").unwrap_or_else(|| PathBuf::from("/etc/mise")));

// data subdirs
pub static MISE_INSTALLS_DIR: Lazy<PathBuf> =
    Lazy::new(|| var_path("MISE_INSTALLS_DIR").unwrap_or_else(|| MISE_DATA_DIR.join("installs")));
pub static MISE_DOWNLOADS_DIR: Lazy<PathBuf> =
    Lazy::new(|| var_path("MISE_DOWNLOADS_DIR").unwrap_or_else(|| MISE_DATA_DIR.join("downloads")));
pub static MISE_PLUGINS_DIR: Lazy<PathBuf> =
    Lazy::new(|| var_path("MISE_PLUGINS_DIR").unwrap_or_else(|| MISE_DATA_DIR.join("plugins")));
pub static MISE_SHIMS_DIR: Lazy<PathBuf> =
    Lazy::new(|| var_path("MISE_SHIMS_DIR").unwrap_or_else(|| MISE_DATA_DIR.join("shims")));

pub static MISE_DEFAULT_TOOL_VERSIONS_FILENAME: Lazy<String> = Lazy::new(|| {
    var("MISE_DEFAULT_TOOL_VERSIONS_FILENAME")
        .ok()
        .or(MISE_OVERRIDE_TOOL_VERSIONS_FILENAMES
            .as_ref()
            .and_then(|v| v.first().cloned()))
        .or(var("MISE_DEFAULT_TOOL_VERSIONS_FILENAME").ok())
        .unwrap_or_else(|| ".tool-versions".into())
});
pub static MISE_DEFAULT_CONFIG_FILENAME: Lazy<String> = Lazy::new(|| {
    var("MISE_DEFAULT_CONFIG_FILENAME")
        .ok()
        .or(MISE_OVERRIDE_CONFIG_FILENAMES.first().cloned())
        .unwrap_or_else(|| "mise.toml".into())
});
pub static MISE_OVERRIDE_TOOL_VERSIONS_FILENAMES: Lazy<Option<IndexSet<String>>> =
    Lazy::new(|| match var("MISE_OVERRIDE_TOOL_VERSIONS_FILENAMES") {
        Ok(v) if v == "none" => Some([].into()),
        Ok(v) => Some(v.split(':').map(|s| s.to_string()).collect()),
        Err(_) => Default::default(),
    });
pub static MISE_OVERRIDE_CONFIG_FILENAMES: Lazy<IndexSet<String>> =
    Lazy::new(|| match var("MISE_OVERRIDE_CONFIG_FILENAMES") {
        Ok(v) => v.split(':').map(|s| s.to_string()).collect(),
        Err(_) => Default::default(),
    });
pub static MISE_ENV: Lazy<Vec<String>> = Lazy::new(|| environment(&ARGS.read().unwrap()));
pub static MISE_GLOBAL_CONFIG_FILE: Lazy<Option<PathBuf>> =
    Lazy::new(|| var_path("MISE_GLOBAL_CONFIG_FILE").or_else(|| var_path("MISE_CONFIG_FILE")));
pub static MISE_GLOBAL_CONFIG_ROOT: Lazy<PathBuf> =
    Lazy::new(|| var_path("MISE_GLOBAL_CONFIG_ROOT").unwrap_or_else(|| HOME.to_path_buf()));
pub static MISE_SYSTEM_CONFIG_FILE: Lazy<Option<PathBuf>> =
    Lazy::new(|| var_path("MISE_SYSTEM_CONFIG_FILE"));
pub static MISE_IGNORED_CONFIG_PATHS: Lazy<Vec<PathBuf>> = Lazy::new(|| {
    var("MISE_IGNORED_CONFIG_PATHS")
        .ok()
        .map(|v| {
            v.split(':')
                .filter(|p| !p.is_empty())
                .map(PathBuf::from)
                .map(replace_path)
                .collect()
        })
        .unwrap_or_default()
});
<<<<<<< HEAD
pub static MISE_CEILING_PATHS: Lazy<HashSet<PathBuf>> = Lazy::new(|| {
    var("MISE_CEILING_PATHS")
        .ok()
        .map(|v| {
            split_paths(&v)
                .filter(|p| !p.as_os_str().is_empty())
                .map(replace_path)
                .collect()
        })
        .unwrap_or_default()
});
pub static MISE_TASK_LEVEL: Lazy<u8> = Lazy::new(|| var_u8("MISE_TASK_LEVEL"));
=======
>>>>>>> 927b1dbd
pub static MISE_USE_TOML: Lazy<bool> = Lazy::new(|| !var_is_false("MISE_USE_TOML"));
pub static MISE_LIST_ALL_VERSIONS: Lazy<bool> = Lazy::new(|| var_is_true("MISE_LIST_ALL_VERSIONS"));
pub static ARGV0: Lazy<String> = Lazy::new(|| ARGS.read().unwrap()[0].to_string());
pub static MISE_BIN_NAME: Lazy<&str> = Lazy::new(|| filename(&ARGV0));
pub static MISE_LOG_FILE: Lazy<Option<PathBuf>> = Lazy::new(|| var_path("MISE_LOG_FILE"));
pub static MISE_LOG_FILE_LEVEL: Lazy<Option<LevelFilter>> = Lazy::new(log_file_level);
fn find_in_tree(base: &Path, rels: &[&[&str]]) -> Option<PathBuf> {
    for rel in rels {
        let mut p = base.to_path_buf();
        for part in *rel {
            p = p.join(part);
        }
        if p.exists() {
            return Some(p);
        }
    }
    None
}

fn mise_install_base() -> Option<PathBuf> {
    std::fs::canonicalize(&*MISE_BIN)
        .ok()
        .and_then(|p| p.parent().map(|p| p.to_path_buf()))
        .and_then(|p| p.parent().map(|p| p.to_path_buf()))
}

pub static MISE_SELF_UPDATE_INSTRUCTIONS: Lazy<Option<PathBuf>> = Lazy::new(|| {
    if let Some(p) = var_path("MISE_SELF_UPDATE_INSTRUCTIONS") {
        return Some(p);
    }
    let base = mise_install_base()?;
    // search lib/, lib/mise/, lib64/mise/
    find_in_tree(
        &base,
        &[
            &["lib", "mise-self-update-instructions.toml"],
            &["lib", "mise", "mise-self-update-instructions.toml"],
            &["lib64", "mise", "mise-self-update-instructions.toml"],
        ],
    )
});
pub static MISE_SELF_UPDATE_AVAILABLE: Lazy<Option<bool>> = Lazy::new(|| {
    if var_is_true("MISE_SELF_UPDATE_AVAILABLE") {
        Some(true)
    } else if var_is_false("MISE_SELF_UPDATE_AVAILABLE") {
        Some(false)
    } else {
        None
    }
});
pub static MISE_SELF_UPDATE_DISABLED_PATH: Lazy<Option<PathBuf>> = Lazy::new(|| {
    let base = mise_install_base()?;
    find_in_tree(
        &base,
        &[
            &["lib", ".disable-self-update"],
            &["lib", "mise", ".disable-self-update"],
            &["lib64", "mise", ".disable-self-update"],
        ],
    )
});
pub static MISE_LOG_HTTP: Lazy<bool> = Lazy::new(|| var_is_true("MISE_LOG_HTTP"));

pub static __USAGE: Lazy<Option<String>> = Lazy::new(|| var("__USAGE").ok());

// true if running inside a shim
pub static __MISE_SHIM: Lazy<bool> = Lazy::new(|| var_is_true("__MISE_SHIM"));

// true if the current process is running as a shim (not direct mise invocation)
pub static IS_RUNNING_AS_SHIM: Lazy<bool> = Lazy::new(|| {
    // When running tests, always treat as direct mise invocation
    // to avoid interfering with test expectations
    if cfg!(test) {
        return false;
    }

    // Check if running as tool stub
    if *MISE_TOOL_STUB {
        return true;
    }

    #[cfg(unix)]
    let mise_bin = "mise";
    #[cfg(windows)]
    let mise_bin = "mise.exe";
    let bin_name = *MISE_BIN_NAME;
    bin_name != mise_bin && !bin_name.starts_with("mise-")
});

#[cfg(test)]
pub static TERM_WIDTH: Lazy<usize> = Lazy::new(|| 80);

#[cfg(not(test))]
pub static TERM_WIDTH: Lazy<usize> = Lazy::new(|| {
    terminal_size::terminal_size()
        .map(|(w, _)| w.0 as usize)
        .unwrap_or(80)
        .max(80)
});

/// true if inside a script like bin/exec-env or bin/install
/// used to prevent infinite loops
pub static MISE_BIN: Lazy<PathBuf> = Lazy::new(|| {
    var_path("__MISE_BIN")
        .or_else(|| current_exe().ok())
        .unwrap_or_else(|| "mise".into())
});
pub static MISE_TIMINGS: Lazy<u8> = Lazy::new(|| var_u8("MISE_TIMINGS"));
pub static MISE_PID: Lazy<String> = Lazy::new(|| process::id().to_string());
pub static __MISE_SCRIPT: Lazy<bool> = Lazy::new(|| var_is_true("__MISE_SCRIPT"));
pub static __MISE_DIFF: Lazy<EnvDiff> = Lazy::new(get_env_diff);
pub static __MISE_ORIG_PATH: Lazy<Option<String>> = Lazy::new(|| var("__MISE_ORIG_PATH").ok());
pub static LINUX_DISTRO: Lazy<Option<String>> = Lazy::new(linux_distro);
pub static PREFER_OFFLINE: Lazy<AtomicBool> =
    Lazy::new(|| prefer_offline(&ARGS.read().unwrap()).into());
pub static OFFLINE: Lazy<bool> = Lazy::new(|| offline(&ARGS.read().unwrap()));
pub static WARN_ON_MISSING_REQUIRED_ENV: Lazy<bool> =
    Lazy::new(|| warn_on_missing_required_env(&ARGS.read().unwrap()));
/// essentially, this is whether we show spinners or build output on runtime install
pub static PRISTINE_ENV: Lazy<EnvMap> =
    Lazy::new(|| get_pristine_env(&__MISE_DIFF, vars().collect()));
pub static PATH_KEY: Lazy<String> = Lazy::new(|| {
    vars()
        .map(|(k, _)| k)
        .find_or_first(|k| k.to_uppercase() == "PATH")
        .map(|k| k.to_string())
        .unwrap_or("PATH".into())
});
pub static PATH: Lazy<Vec<PathBuf>> = Lazy::new(|| match PRISTINE_ENV.get(&*PATH_KEY) {
    Some(path) => split_paths(path).collect(),
    None => vec![],
});
pub static PATH_NON_PRISTINE: Lazy<Vec<PathBuf>> = Lazy::new(|| match var(&*PATH_KEY) {
    Ok(ref path) => split_paths(path).collect(),
    Err(_) => vec![],
});
pub static DIRENV_DIFF: Lazy<Option<String>> = Lazy::new(|| var("DIRENV_DIFF").ok());

pub static GITHUB_TOKEN: Lazy<Option<String>> =
    Lazy::new(|| get_token(&["MISE_GITHUB_TOKEN", "GITHUB_API_TOKEN", "GITHUB_TOKEN"]));
pub static MISE_GITHUB_ENTERPRISE_TOKEN: Lazy<Option<String>> =
    Lazy::new(|| get_token(&["MISE_GITHUB_ENTERPRISE_TOKEN"]));
pub static GITLAB_TOKEN: Lazy<Option<String>> =
    Lazy::new(|| get_token(&["MISE_GITLAB_TOKEN", "GITLAB_TOKEN"]));
pub static MISE_GITLAB_ENTERPRISE_TOKEN: Lazy<Option<String>> =
    Lazy::new(|| get_token(&["MISE_GITLAB_ENTERPRISE_TOKEN"]));

pub static TEST_TRANCHE: Lazy<usize> = Lazy::new(|| var_u8("TEST_TRANCHE") as usize);
pub static TEST_TRANCHE_COUNT: Lazy<usize> = Lazy::new(|| var_u8("TEST_TRANCHE_COUNT") as usize);

pub static CLICOLOR_FORCE: Lazy<Option<bool>> =
    Lazy::new(|| var("CLICOLOR_FORCE").ok().map(|v| v != "0"));

pub static CLICOLOR: Lazy<Option<bool>> = Lazy::new(|| {
    if *CLICOLOR_FORCE == Some(true) {
        Some(true)
    } else if *NO_COLOR {
        Some(false)
    } else if let Ok(v) = var("CLICOLOR") {
        Some(v != "0")
    } else {
        None
    }
});

/// Disable color output - https://no-color.org/
pub static NO_COLOR: Lazy<bool> = Lazy::new(|| var("NO_COLOR").is_ok_and(|v| !v.is_empty()));

// python
pub static PYENV_ROOT: Lazy<PathBuf> =
    Lazy::new(|| var_path("PYENV_ROOT").unwrap_or_else(|| HOME.join(".pyenv")));
pub static UV_PYTHON_INSTALL_DIR: Lazy<PathBuf> = Lazy::new(|| {
    var_path("UV_PYTHON_INSTALL_DIR").unwrap_or_else(|| XDG_DATA_HOME.join("uv").join("python"))
});

// node
pub static MISE_NODE_CONCURRENCY: Lazy<Option<usize>> = Lazy::new(|| {
    var("MISE_NODE_CONCURRENCY")
        .ok()
        .and_then(|v| v.parse::<usize>().ok())
        .map(|v| v.max(1))
        .or_else(|| {
            if *MISE_NODE_NINJA {
                None
            } else {
                Some(num_cpus::get_physical())
            }
        })
});
pub static MISE_NODE_MAKE: Lazy<String> =
    Lazy::new(|| var("MISE_NODE_MAKE").unwrap_or_else(|_| "make".into()));
pub static MISE_NODE_NINJA: Lazy<bool> =
    Lazy::new(|| var_option_bool("MISE_NODE_NINJA").unwrap_or_else(is_ninja_on_path));
pub static MISE_NODE_VERIFY: Lazy<bool> = Lazy::new(|| !var_is_false("MISE_NODE_VERIFY"));
pub static MISE_NODE_CFLAGS: Lazy<Option<String>> =
    Lazy::new(|| var("MISE_NODE_CFLAGS").or_else(|_| var("NODE_CFLAGS")).ok());
pub static MISE_NODE_CONFIGURE_OPTS: Lazy<Option<String>> = Lazy::new(|| {
    var("MISE_NODE_CONFIGURE_OPTS")
        .or_else(|_| var("NODE_CONFIGURE_OPTS"))
        .ok()
});
pub static MISE_NODE_MAKE_OPTS: Lazy<Option<String>> = Lazy::new(|| {
    var("MISE_NODE_MAKE_OPTS")
        .or_else(|_| var("NODE_MAKE_OPTS"))
        .ok()
});
pub static MISE_NODE_MAKE_INSTALL_OPTS: Lazy<Option<String>> = Lazy::new(|| {
    var("MISE_NODE_MAKE_INSTALL_OPTS")
        .or_else(|_| var("NODE_MAKE_INSTALL_OPTS"))
        .ok()
});
pub static MISE_JOBS: Lazy<Option<usize>> =
    Lazy::new(|| var("MISE_JOBS").ok().and_then(|v| v.parse::<usize>().ok()));
pub static MISE_NODE_DEFAULT_PACKAGES_FILE: Lazy<PathBuf> = Lazy::new(|| {
    var_path("MISE_NODE_DEFAULT_PACKAGES_FILE").unwrap_or_else(|| {
        let p = HOME.join(".default-nodejs-packages");
        if p.exists() {
            return p;
        }
        let p = HOME.join(".default-node-packages");
        if p.exists() {
            return p;
        }
        HOME.join(".default-npm-packages")
    })
});
pub static MISE_NODE_COREPACK: Lazy<bool> = Lazy::new(|| var_is_true("MISE_NODE_COREPACK"));
pub static NVM_DIR: Lazy<PathBuf> =
    Lazy::new(|| var_path("NVM_DIR").unwrap_or_else(|| HOME.join(".nvm")));
pub static NODENV_ROOT: Lazy<PathBuf> =
    Lazy::new(|| var_path("NODENV_ROOT").unwrap_or_else(|| HOME.join(".nodenv")));

#[cfg(unix)]
pub const PATH_ENV_SEP: char = ':';
#[cfg(windows)]
pub const PATH_ENV_SEP: char = ';';

fn get_env_diff() -> EnvDiff {
    let env = vars().collect::<HashMap<_, _>>();
    match env.get("__MISE_DIFF") {
        Some(raw) => EnvDiff::deserialize(raw).unwrap_or_else(|err| {
            warn!("Failed to deserialize __MISE_DIFF: {:#}", err);
            EnvDiff::default()
        }),
        None => EnvDiff::default(),
    }
}

fn var_u8(key: &str) -> u8 {
    var(key)
        .ok()
        .and_then(|v| v.parse::<u8>().ok())
        .unwrap_or_default()
}

fn var_is_true(key: &str) -> bool {
    match var(key) {
        Ok(v) => {
            let v = v.to_lowercase();
            v == "y" || v == "yes" || v == "true" || v == "1" || v == "on"
        }
        Err(_) => false,
    }
}

fn var_is_false(key: &str) -> bool {
    match var(key) {
        Ok(v) => {
            let v = v.to_lowercase();
            v == "n" || v == "no" || v == "false" || v == "0" || v == "off"
        }
        Err(_) => false,
    }
}

fn var_option_bool(key: &str) -> Option<bool> {
    match var(key) {
        Ok(_) if var_is_true(key) => Some(true),
        Ok(_) if var_is_false(key) => Some(false),
        Ok(v) => {
            warn!("Invalid value for env var {}={}", key, v);
            None
        }
        _ => None,
    }
}

pub fn in_home_dir() -> bool {
    current_dir().is_ok_and(|d| d == *HOME)
}

pub fn var_path(key: &str) -> Option<PathBuf> {
    var_os(key).map(PathBuf::from).map(replace_path)
}

/// this returns the environment as if __MISE_DIFF was reversed.
/// putting the shell back into a state before hook-env was run
fn get_pristine_env(mise_diff: &EnvDiff, orig_env: EnvMap) -> EnvMap {
    let patches = mise_diff.reverse().to_patches();
    let mut env = apply_patches(&orig_env, &patches);

    // get the current path as a vector
    let path = match env.get(&*PATH_KEY) {
        Some(path) => split_paths(path).collect(),
        None => vec![],
    };
    // get the paths that were removed by mise as a hashset
    let mut to_remove = mise_diff.path.iter().collect::<HashSet<_>>();

    // remove those paths that were added by mise, but only once (the first time)
    let path = path
        .into_iter()
        .filter(|p| !to_remove.remove(p))
        .collect_vec();

    // put the pristine PATH back into the environment
    env.insert(
        PATH_KEY.to_string(),
        join_paths(path).unwrap().to_string_lossy().to_string(),
    );
    env
}

fn apply_patches(env: &EnvMap, patches: &EnvDiffPatches) -> EnvMap {
    let mut new_env = env.clone();
    for patch in patches {
        match patch {
            EnvDiffOperation::Add(k, v) | EnvDiffOperation::Change(k, v) => {
                new_env.insert(k.into(), v.into());
            }
            EnvDiffOperation::Remove(k) => {
                new_env.remove(k);
            }
        }
    }

    new_env
}

fn offline(args: &[String]) -> bool {
    if var_is_true("MISE_OFFLINE") {
        return true;
    }

    args.iter()
        .take_while(|a| *a != "--")
        .any(|a| a == "--offline")
}

/// returns true if new runtime versions should not be fetched
fn prefer_offline(args: &[String]) -> bool {
    // First check if MISE_PREFER_OFFLINE is set
    if var_is_true("MISE_PREFER_OFFLINE") {
        return true;
    }

    // Otherwise fall back to the original command-based logic
    args.iter()
        .take_while(|a| *a != "--")
        .filter(|a| !a.starts_with('-') || *a == "--prefer-offline")
        .nth(1)
        .map(|a| {
            [
                "--prefer-offline",
                "activate",
                "current",
                "direnv",
                "env",
                "exec",
                "hook-env",
                "ls",
                "where",
                "x",
            ]
            .contains(&a.as_str())
        })
        .unwrap_or_default()
}

/// returns true if missing required env vars should produce warnings instead of errors
fn warn_on_missing_required_env(args: &[String]) -> bool {
    // Check if we're running in a command that should warn instead of error
    args.iter()
        .take_while(|a| *a != "--")
        .filter(|a| !a.starts_with('-'))
        .nth(1)
        .map(|a| {
            [
                "hook-env", // Shell activation should not break the shell
            ]
            .contains(&a.as_str())
        })
        .unwrap_or_default()
}

fn environment(args: &[String]) -> Vec<String> {
    let arg_defs = HashSet::from(["--profile", "-P", "--env", "-E"]);

    // Get environment value from args or env vars
    if *IS_RUNNING_AS_SHIM {
        // When running as shim, ignore command line args and use env vars only
        None
    } else {
        // Try to get from command line args first
        args.windows(2)
            .take_while(|window| !window.iter().any(|a| a == "--"))
            .find_map(|window| {
                if arg_defs.contains(&*window[0]) {
                    Some(window[1].clone())
                } else {
                    None
                }
            })
    }
    .or_else(|| var("MISE_ENV").ok())
    .or_else(|| var("MISE_PROFILE").ok())
    .or_else(|| var("MISE_ENVIRONMENT").ok())
    .unwrap_or_default()
    .split(',')
    .filter(|s| !s.is_empty())
    .map(String::from)
    .collect()
}

fn log_file_level() -> Option<LevelFilter> {
    let log_level = var("MISE_LOG_FILE_LEVEL").unwrap_or_default();
    log_level.parse::<LevelFilter>().ok()
}

fn linux_distro() -> Option<String> {
    match sys_info::linux_os_release() {
        Ok(release) => release.id,
        _ => None,
    }
}

fn filename(path: &str) -> &str {
    path.rsplit_once(path::MAIN_SEPARATOR_STR)
        .map(|(_, file)| file)
        .unwrap_or(path)
}

fn get_token(keys: &[&str]) -> Option<String> {
    keys.iter()
        .find_map(|key| var(key).ok())
        .and_then(|v| if v.trim().is_empty() { None } else { Some(v) })
}

fn is_ninja_on_path() -> bool {
    which::which("ninja").is_ok()
}

pub fn is_activated() -> bool {
    var("__MISE_DIFF").is_ok()
}

pub fn set_var<K: AsRef<OsStr>, V: AsRef<OsStr>>(key: K, value: V) {
    static MUTEX: Mutex<()> = Mutex::new(());
    let _mutex = MUTEX.lock().unwrap();
    unsafe {
        std::env::set_var(key, value);
    }
}

pub fn remove_var<K: AsRef<OsStr>>(key: K) {
    static MUTEX: Mutex<()> = Mutex::new(());
    let _mutex = MUTEX.lock().unwrap();
    unsafe {
        std::env::remove_var(key);
    }
}

pub fn set_current_dir<P: AsRef<Path>>(path: P) -> Result<()> {
    let path = path.as_ref();
    trace!("cd {}", display_path(path));
    unsafe {
        std::env::set_current_dir(path).wrap_err_with(|| {
            format!("failed to set current directory to {}", display_path(path))
        })?;
        path_absolutize::update_cwd();
    }
    Ok(())
}

#[cfg(test)]
mod tests {
    use pretty_assertions::assert_eq;

    use crate::config::Config;

    use super::*;

    #[tokio::test]
    async fn test_apply_patches() {
        let _config = Config::get().await.unwrap();
        let mut env = EnvMap::new();
        env.insert("foo".into(), "bar".into());
        env.insert("baz".into(), "qux".into());
        let patches = vec![
            EnvDiffOperation::Add("foo".into(), "bar".into()),
            EnvDiffOperation::Change("baz".into(), "qux".into()),
            EnvDiffOperation::Remove("quux".into()),
        ];
        let new_env = apply_patches(&env, &patches);
        assert_eq!(new_env.len(), 2);
        assert_eq!(new_env.get("foo").unwrap(), "bar");
        assert_eq!(new_env.get("baz").unwrap(), "qux");
    }

    #[tokio::test]
    async fn test_var_path() {
        let _config = Config::get().await.unwrap();
        set_var("MISE_TEST_PATH", "/foo/bar");
        assert_eq!(
            var_path("MISE_TEST_PATH").unwrap(),
            PathBuf::from("/foo/bar")
        );
        remove_var("MISE_TEST_PATH");
    }

    #[test]
    fn test_token_overwrite() {
        // Clean up any existing environment variables that might interfere
        remove_var("MISE_GITHUB_TOKEN");
        remove_var("GITHUB_TOKEN");
        remove_var("GITHUB_API_TOKEN");

        set_var("MISE_GITHUB_TOKEN", "");
        set_var("GITHUB_TOKEN", "invalid_token");
        assert_eq!(
            get_token(&["MISE_GITHUB_TOKEN", "GITHUB_TOKEN"]),
            None,
            "Empty token should overwrite other tokens"
        );
        assert_eq!(
            get_token(&["GITHUB_API_TOKEN", "GITHUB_TOKEN"]),
            Some("invalid_token".into()),
            "Unset token should not overwrite other tokens"
        );
        remove_var("MISE_GITHUB_TOKEN");
        remove_var("GITHUB_TOKEN");
        remove_var("GITHUB_API_TOKEN");
    }
}<|MERGE_RESOLUTION|>--- conflicted
+++ resolved
@@ -170,7 +170,6 @@
         })
         .unwrap_or_default()
 });
-<<<<<<< HEAD
 pub static MISE_CEILING_PATHS: Lazy<HashSet<PathBuf>> = Lazy::new(|| {
     var("MISE_CEILING_PATHS")
         .ok()
@@ -182,9 +181,6 @@
         })
         .unwrap_or_default()
 });
-pub static MISE_TASK_LEVEL: Lazy<u8> = Lazy::new(|| var_u8("MISE_TASK_LEVEL"));
-=======
->>>>>>> 927b1dbd
 pub static MISE_USE_TOML: Lazy<bool> = Lazy::new(|| !var_is_false("MISE_USE_TOML"));
 pub static MISE_LIST_ALL_VERSIONS: Lazy<bool> = Lazy::new(|| var_is_true("MISE_LIST_ALL_VERSIONS"));
 pub static ARGV0: Lazy<String> = Lazy::new(|| ARGS.read().unwrap()[0].to_string());
