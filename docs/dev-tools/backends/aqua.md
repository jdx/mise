--- conflicted
+++ resolved
@@ -109,13 +109,8 @@
 
 Aqua also supports:
 
-<<<<<<< HEAD
 - **Minisign verification**: Uses minisign for signature verification
-- **Checksum verification**: Verifies SHA256/SHA512 checksums (always enabled)
-=======
-- **Minisign verification**: Uses minisign for signature verification (requires minisign CLI)
 - **Checksum verification**: Verifies SHA256/SHA512/SHA1/MD5 checksums (always enabled)
->>>>>>> 47383672
 
 ### Verification Process
 
