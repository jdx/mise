[package]
name = "mise"
version = "2024.10.2"
edition = "2021"
description = "The front-end to your dev env"
authors = ["Jeff Dickey (@jdx)"]
homepage = "https://mise.jdx.dev"
documentation = "https://mise.jdx.dev"
repository = "https://github.com/jdx/mise"
readme = "README.md"
license = "MIT"
keywords = ["mise"]
categories = ["command-line-utilities"]
include = [
    "/Cargo.lock",
    "/LICENSE",
    "/README.md",
    "/build.rs",
    "/completions/*",
    "/settings.toml",
    "/zipsign.pub",
    "src/**/*.rs",
    "src/assets/**",
    "src/plugins/core/assets/**",
]
rust-version = "1.76.0"
build = "build.rs"

# See more keys and their definitions at https://doc.rust-lang.org/cargo/reference/manifest.html

[[bin]]
name = "mise"
path = "src/main.rs"

#[[bench]]
#name = "config_bench"
#harness = false

[profile.serious]
inherits = "release"
lto = true

[dependencies]
base64 = "0.22.1"
calm_io = "0.1.1"
chrono = { version = "0.4.38", default-features = false, features = [
    "std",
    "clock",
] }
ci_info = "0.14.14"
clap = { version = "4.5.4", features = ["env", "derive", "string"] }
clap_mangen = { version = "0.2.20", optional = true }
color-eyre = "0.6.3"
color-print = "0.3.6"
confique = { version = "0.2.5", default-features = false }
console = "0.15.8"
contracts = "0.6.3"
demand = "1.1.2"
dotenvy = "0.15.7"
duct = "0.13.7"
either = { version = "1.11.0", features = ["serde"] }
eyre = "0.6.12"
filetime = "0.2.23"
flate2 = "1.0.30"
fslock = "0.2.1"
git2 = "<1"
glob = "0.3"
globset = "0.4"
heck = "0.5"
home = "0.5.9"
humantime = "2"
indenter = "0.3.3"
indexmap = { version = "2", features = ["serde"] }
indicatif = { version = "0.17.8", features = ["default", "improved_unicode"] }
indoc = "2.0.5"
itertools = "0.13"
log = "0.4.21"
num_cpus = "1"
number_prefix = "0.4"
once_cell = "1.19.0"
openssl = { version = "0.10.66", optional = true }
path-absolutize = "3"
petgraph = "0.6.4"
rand = "0.8.5"
rayon = "1.10.0"
regex = "1.10.4"
reqwest = { version = "0.12", default-features = false, features = [
    "json",
    "gzip",
] }
rmp-serde = "1.3.0"
serde = "1.0.199"
serde_derive = "1.0.199"
serde_ignored = "0.1"
serde_json = { version = "1.0.116", features = [] }
sha2 = "0.10.8"
shell-escape = "0.1.5"
shell-words = "1.1.0"
signal-hook = "0.3.17"
simplelog = { version = "0.12.2" }
siphasher = "1"
strum = { version = "0.26.2", features = ["derive"] }
sys-info = "0.9.1"
tabled = { version = "0.16", features = ["ansi"] }
tar = "0.4.40"
tempfile = "3.10.1"
tera = "1.19"
terminal_size = "0.4"
thiserror = "1.0.59"
tokio = { version = "1.37.0", features = [
    "io-std",
    "rt",
    "time",
] }
<<<<<<< HEAD
toml = { version = "0.8.12", features = ["parse"] }
toml_edit = { version = "0.22.12", features = ["parse"] }
ubi = {version = "0.2", default-features = false}
=======
toml = { version = "0.8", features = ["parse"] }
toml_edit = { version = "0.22", features = ["parse"] }
>>>>>>> 32c3d000
url = "2.5.0"
# usage-lib = { path = "../usage/lib", features = ["clap", "docs"] }
usage-lib = { version = "0.8", features = ["clap", "docs"] }
versions = { version = "6.2.0", features = ["serde"] }
vfox = "0.1"
walkdir = "2.5.0"
which = "6"
xx = { version = "1.0.0", features = ["glob"] }
zip = { version = "2", default-features = false, features = ["deflate"] }

[target.'cfg(unix)'.dependencies]
exec = "0.3"
nix = { version = "0.29", features = ["signal", "user"] }
self_update = { version = "0.41", default-features = false, features = [
    "archive-tar",
    "compression-flate2",
    "signatures",
] }

[target.'cfg(windows)'.dependencies]
self_update = { version = "0.41", default-features = false, features = [
    "archive-zip",
    "signatures",
] }
sevenz-rust = "0.6"

[build-dependencies]
built = { version = "0.7", features = ["chrono", "git2"] }
cfg_aliases = "0.2"
heck = "0.5"
toml = "0.8"
indexmap = "2"

[dev-dependencies]
assert_cmd = "2.0.14"
ctor = "0.2.8"
insta = { version = "1.38.0", features = ["filters", "json"] }
predicates = "3.1.0"
pretty_assertions = "1.4.0"
test-case = "3.3.1"
test-log = "0.2"

[features]
default = ["native-tls"]
native-tls = ["reqwest/native-tls", "ubi/native-tls"]
rustls = ["reqwest/rustls-tls", "self_update/rustls", "ubi/rustls-tls"]
rustls-native-roots = ["reqwest/rustls-tls-native-roots", "self_update/rustls", "ubi/rustls-tls-native-roots"]

[package.metadata.binstall]
bin-dir = "mise/bin/mise"
[package.metadata.binstall.overrides.aarch64-apple-darwin]
pkg-url = "{ repo }/releases/download/v{ version }/mise-v{version}-macos-arm64{ archive-suffix }"
[package.metadata.binstall.overrides.x86_64-apple-darwin]
pkg-url = "{ repo }/releases/download/v{ version }/mise-v{version}-macos-x64{ archive-suffix }"
[package.metadata.binstall.overrides.aarch64-unknown-linux-gnu]
pkg-url = "{ repo }/releases/download/v{ version }/mise-v{version}-linux-arm64{ archive-suffix }"
[package.metadata.binstall.overrides.x86_64-unknown-linux-gnu]
pkg-url = "{ repo }/releases/download/v{ version }/mise-v{version}-linux-x64{ archive-suffix }"
[package.metadata.binstall.overrides.armv7-unknown-linux-gnueabihf]
pkg-url = "{ repo }/releases/download/v{ version }/mise-v{version}-linux-armv7{ archive-suffix }"

[package.metadata.cargo-machete]
ignored = ["built", "openssl", "cfg_aliases"]<|MERGE_RESOLUTION|>--- conflicted
+++ resolved
@@ -112,14 +112,9 @@
     "rt",
     "time",
 ] }
-<<<<<<< HEAD
 toml = { version = "0.8.12", features = ["parse"] }
 toml_edit = { version = "0.22.12", features = ["parse"] }
 ubi = {version = "0.2", default-features = false}
-=======
-toml = { version = "0.8", features = ["parse"] }
-toml_edit = { version = "0.22", features = ["parse"] }
->>>>>>> 32c3d000
 url = "2.5.0"
 # usage-lib = { path = "../usage/lib", features = ["clap", "docs"] }
 usage-lib = { version = "0.8", features = ["clap", "docs"] }
