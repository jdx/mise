--- conflicted
+++ resolved
@@ -260,16 +260,11 @@
 bpkg.backends = ["asdf:mise-plugins/mise-bpkg"]
 brig.backends = ["aqua:brigadecore/brigade", "asdf:Ibotta/asdf-brig"]
 brig.test = ["brig version", "Brigade client: version v{{version}}"]
-<<<<<<< HEAD
-btop.backends = ['ubi:aristocratos/btop']
-btop.test = ["btop -V", "{{version}}"]
-=======
 btop.backends = ['aqua:aristocratos/btop', 'ubi:aristocratos/btop']
 btop.test = [
     "btop --version | sed -e 's/\\x1b\\[[0-9;]*m//g'",
     "btop version: {{version}}"
 ]
->>>>>>> e83b60b2
 btrace.backends = ["asdf:mise-plugins/mise-btrace"]
 buf.backends = [
     "aqua:bufbuild/buf",
