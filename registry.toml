--- conflicted
+++ resolved
@@ -218,17 +218,12 @@
 benthos.backends = ["aqua:benthosdev/benthos", "asdf:benthosdev/benthos-asdf"]
 bfs.backends = ["asdf:mise-plugins/mise-bfs"]
 binnacle.backends = ["aqua:Traackr/binnacle", "asdf:Traackr/asdf-binnacle"]
-<<<<<<< HEAD
 biome.backends = [
     "aqua:biomejs/biome",
     "ubi:biomejs/biome",
     "npm:@biomejs/biome"
 ]
-# biome.test = ["biome --version", "Version: {{version}}"] # 2.0.0 cannot be installed
-=======
-biome.backends = ["aqua:biomejs/biome", "ubi:biomejs/biome"]
 biome.test = ["biome --version", "Version: {{version}}"]
->>>>>>> 6dabd427
 bitwarden.backends = ["aqua:bitwarden/clients", "asdf:vixus0/asdf-bitwarden"]
 bitwarden.test = [
     "bw --version",
