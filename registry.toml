--- conflicted
+++ resolved
@@ -1159,12 +1159,7 @@
   "asdf:cross-language-cpp/asdf-djinni",
 ]
 description = "Command-line tool that generates gluecode from a djinni-IDL file"
-<<<<<<< HEAD
-test = ["djinni-generator --version", "djinni generator version {{version}}"]
-=======
 test = ["djinni --version", "djinni generator version {{version}}"]
-
->>>>>>> dd2f159f
 
 [tools.dmd]
 backends = ["asdf:mise-plugins/mise-dmd"]
@@ -1628,15 +1623,11 @@
 
 [tools.ghc]
 backends = ["asdf:mise-plugins/mise-ghcup"]
-<<<<<<< HEAD
-description = "GHCup is the main installer for the general purpose language Haskell."
+description = "The Glorious Glasgow Haskell Compiler."
 test = [
   "ghc --version",
   "The Glorious Glasgow Haskell Compilation System, version {{version}}",
 ]
-=======
-description = "The Glorious Glasgow Haskell Compiler."
->>>>>>> dd2f159f
 
 [tools.ghcup]
 backends = [
@@ -1927,12 +1918,7 @@
   "asdf:mise-plugins/mise-grain",
 ]
 description = "The Grain compiler toolchain and CLI. Home of the modern web staple"
-<<<<<<< HEAD
 test = ["grain --version", "{{version}}"]
-=======
-# TODO: enable test when versions host is updated
-# test = ["grain --version", "{{version}}"]
->>>>>>> dd2f159f
 
 [tools.granted]
 backends = ["aqua:common-fate/granted", "asdf:dex4er/asdf-granted"]
