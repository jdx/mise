--- conflicted
+++ resolved
@@ -506,7 +506,6 @@
   };
 };
 const completionSpec: Fig.Spec = {
-<<<<<<< HEAD
   name: "mise",
   subcommands: [
     {
@@ -518,459 +517,6 @@
           description:
             "Use shims instead of modifying PATH\nEffectively the same as:",
           isRepeatable: false,
-=======
-    "name": "mise",
-    "subcommands": [
-        {
-            "name": "activate",
-            "description": "Initializes mise in the current shell session",
-            "options": [
-                {
-                    "name": "--shims",
-                    "description": "Use shims instead of modifying PATH\nEffectively the same as:",
-                    "isRepeatable": false
-                },
-                {
-                    "name": [
-                        "-q",
-                        "--quiet"
-                    ],
-                    "description": "Suppress non-error messages",
-                    "isRepeatable": false
-                },
-                {
-                    "name": "--no-hook-env",
-                    "description": "Do not automatically call hook-env",
-                    "isRepeatable": false
-                }
-            ],
-            "args": {
-                "name": "shell_type",
-                "description": "Shell type to generate the script for",
-                "isOptional": true,
-                "suggestions": [
-                    "bash",
-                    "elvish",
-                    "fish",
-                    "nu",
-                    "xonsh",
-                    "zsh",
-                    "pwsh"
-                ]
-            }
-        },
-        {
-            "name": [
-                "alias",
-                "a"
-            ],
-            "description": "Manage aliases",
-            "subcommands": [
-                {
-                    "name": "get",
-                    "description": "Show an alias for a plugin",
-                    "args": [
-                        {
-                            "name": "plugin",
-                            "description": "The plugin to show the alias for",
-                            "generators": pluginGenerator
-                        },
-                        {
-                            "name": "alias",
-                            "description": "The alias to show",
-                            "generators": aliasGenerator
-                        }
-                    ]
-                },
-                {
-                    "name": [
-                        "ls",
-                        "list"
-                    ],
-                    "description": "List aliases\nShows the aliases that can be specified.\nThese can come from user config or from plugins in `bin/list-aliases`.",
-                    "options": [
-                        {
-                            "name": "--no-header",
-                            "description": "Don't show table header",
-                            "isRepeatable": false
-                        }
-                    ],
-                    "args": {
-                        "name": "tool",
-                        "description": "Show aliases for <TOOL>",
-                        "isOptional": true,
-                        "generators": completionGeneratorTemplate(`mise registry --complete`)
-                    }
-                },
-                {
-                    "name": [
-                        "set",
-                        "add",
-                        "create"
-                    ],
-                    "description": "Add/update an alias for a plugin",
-                    "args": [
-                        {
-                            "name": "plugin",
-                            "description": "The plugin to set the alias for",
-                            "generators": pluginGenerator
-                        },
-                        {
-                            "name": "alias",
-                            "description": "The alias to set",
-                            "generators": aliasGenerator
-                        },
-                        {
-                            "name": "value",
-                            "description": "The value to set the alias to"
-                        }
-                    ]
-                },
-                {
-                    "name": [
-                        "unset",
-                        "rm",
-                        "remove",
-                        "delete",
-                        "del"
-                    ],
-                    "description": "Clears an alias for a plugin",
-                    "args": [
-                        {
-                            "name": "plugin",
-                            "description": "The plugin to remove the alias from",
-                            "generators": pluginGenerator
-                        },
-                        {
-                            "name": "alias",
-                            "description": "The alias to remove",
-                            "generators": aliasGenerator
-                        }
-                    ]
-                }
-            ],
-            "options": [
-                {
-                    "name": [
-                        "-p",
-                        "--plugin"
-                    ],
-                    "description": "Filter aliases by plugin",
-                    "isRepeatable": false,
-                    "args": {
-                        "name": "plugin",
-                        "generators": pluginGenerator
-                    }
-                },
-                {
-                    "name": "--no-header",
-                    "description": "Don't show table header",
-                    "isRepeatable": false
-                }
-            ]
-        },
-        {
-            "name": [
-                "backends",
-                "b"
-            ],
-            "description": "Manage backends",
-            "subcommands": [
-                {
-                    "name": [
-                        "ls",
-                        "list"
-                    ],
-                    "description": "List built-in backends"
-                }
-            ]
-        },
-        {
-            "name": "bin-paths",
-            "description": "List all the active runtime bin paths",
-            "args": {
-                "name": "tool@version",
-                "description": "Tool(s) to look up\ne.g.: ruby@3",
-                "isOptional": true,
-                "isVariadic": true,
-                "generators": toolVersionGenerator
-            }
-        },
-        {
-            "name": "cache",
-            "description": "Manage the mise cache",
-            "subcommands": [
-                {
-                    "name": [
-                        "clear",
-                        "c"
-                    ],
-                    "description": "Deletes all cache files in mise",
-                    "args": {
-                        "name": "plugin",
-                        "description": "Plugin(s) to clear cache for e.g.: node, python",
-                        "isOptional": true,
-                        "isVariadic": true,
-                        "generators": pluginGenerator
-                    }
-                },
-                {
-                    "name": [
-                        "prune",
-                        "p"
-                    ],
-                    "description": "Removes stale mise cache files",
-                    "options": [
-                        {
-                            "name": "--dry-run",
-                            "description": "Just show what would be pruned",
-                            "isRepeatable": false
-                        },
-                        {
-                            "name": [
-                                "-v",
-                                "--verbose"
-                            ],
-                            "description": "Show pruned files",
-                            "isRepeatable": true
-                        }
-                    ],
-                    "args": {
-                        "name": "plugin",
-                        "description": "Plugin(s) to clear cache for e.g.: node, python",
-                        "isOptional": true,
-                        "isVariadic": true,
-                        "generators": pluginGenerator
-                    }
-                }
-            ]
-        },
-        {
-            "name": "completion",
-            "description": "Generate shell completions",
-            "options": [
-                {
-                    "name": "--include-bash-completion-lib",
-                    "description": "Include the bash completion library in the bash completion script",
-                    "isRepeatable": false
-                }
-            ],
-            "args": {
-                "name": "shell",
-                "description": "Shell type to generate completions for",
-                "isOptional": true,
-                "suggestions": [
-                    "bash",
-                    "fish",
-                    "zsh"
-                ]
-            }
-        },
-        {
-            "name": [
-                "config",
-                "cfg"
-            ],
-            "description": "Manage config files",
-            "subcommands": [
-                {
-                    "name": [
-                        "generate",
-                        "g"
-                    ],
-                    "description": "[experimental] Generate a mise.toml file",
-                    "options": [
-                        {
-                            "name": [
-                                "-t",
-                                "--tool-versions"
-                            ],
-                            "description": "Path to a .tool-versions file to import tools from",
-                            "isRepeatable": false,
-                            "args": {
-                                "name": "tool_versions"
-                            }
-                        },
-                        {
-                            "name": [
-                                "-o",
-                                "--output"
-                            ],
-                            "description": "Output to file instead of stdout",
-                            "isRepeatable": false,
-                            "args": {
-                                "name": "output"
-                            }
-                        }
-                    ]
-                },
-                {
-                    "name": "get",
-                    "description": "Display the value of a setting in a mise.toml file",
-                    "options": [
-                        {
-                            "name": [
-                                "-f",
-                                "--file"
-                            ],
-                            "description": "The path to the mise.toml file to edit",
-                            "isRepeatable": false,
-                            "args": {
-                                "name": "file",
-                                "template": "filepaths"
-                            }
-                        }
-                    ],
-                    "args": {
-                        "name": "key",
-                        "description": "The path of the config to display",
-                        "isOptional": true
-                    }
-                },
-                {
-                    "name": [
-                        "ls",
-                        "list"
-                    ],
-                    "description": "List config files currently in use",
-                    "options": [
-                        {
-                            "name": "--no-header",
-                            "description": "Do not print table header",
-                            "isRepeatable": false
-                        },
-                        {
-                            "name": [
-                                "-J",
-                                "--json"
-                            ],
-                            "description": "Output in JSON format",
-                            "isRepeatable": false
-                        }
-                    ]
-                },
-                {
-                    "name": "set",
-                    "description": "Set the value of a setting in a mise.toml file",
-                    "options": [
-                        {
-                            "name": [
-                                "-f",
-                                "--file"
-                            ],
-                            "description": "The path to the mise.toml file to edit",
-                            "isRepeatable": false,
-                            "args": {
-                                "name": "file",
-                                "template": "filepaths"
-                            }
-                        },
-                        {
-                            "name": [
-                                "-t",
-                                "--type"
-                            ],
-                            "isRepeatable": false,
-                            "args": {
-                                "name": "type",
-                                "suggestions": [
-                                    "infer",
-                                    "string",
-                                    "integer",
-                                    "float",
-                                    "bool",
-                                    "list"
-                                ]
-                            }
-                        }
-                    ],
-                    "args": [
-                        {
-                            "name": "key",
-                            "description": "The path of the config to display"
-                        },
-                        {
-                            "name": "value",
-                            "description": "The value to set the key to"
-                        }
-                    ]
-                }
-            ],
-            "options": [
-                {
-                    "name": "--no-header",
-                    "description": "Do not print table header",
-                    "isRepeatable": false
-                },
-                {
-                    "name": [
-                        "-J",
-                        "--json"
-                    ],
-                    "description": "Output in JSON format",
-                    "isRepeatable": false
-                }
-            ]
-        },
-        {
-            "name": "deactivate",
-            "description": "Disable mise for current shell session"
-        },
-        {
-            "name": [
-                "doctor",
-                "dr"
-            ],
-            "description": "Check mise installation for possible problems",
-            "subcommands": [
-                {
-                    "name": "path",
-                    "description": "Print the current PATH entries mise is providing",
-                    "options": [
-                        {
-                            "name": [
-                                "-f",
-                                "--full"
-                            ],
-                            "description": "Print all entries including those not provided by mise",
-                            "isRepeatable": false
-                        }
-                    ]
-                }
-            ],
-            "options": [
-                {
-                    "name": [
-                        "-J",
-                        "--json"
-                    ],
-                    "isRepeatable": false
-                }
-            ]
-        },
-        {
-            "name": "en",
-            "description": "[experimental] starts a new shell with the mise environment built from the current configuration",
-            "options": [
-                {
-                    "name": [
-                        "-s",
-                        "--shell"
-                    ],
-                    "description": "Shell to start",
-                    "isRepeatable": false,
-                    "args": {
-                        "name": "shell"
-                    }
-                }
-            ],
-            "args": {
-                "name": "dir",
-                "description": "Directory to start the shell in",
-                "isOptional": true,
-                "template": "folders"
-            }
->>>>>>> 4e34333f
         },
         {
           name: ["-q", "--quiet"],
@@ -978,7 +524,6 @@
           isRepeatable: false,
         },
         {
-<<<<<<< HEAD
           name: "--no-hook-env",
           description: "Do not automatically call hook-env",
           isRepeatable: false,
@@ -1012,1591 +557,6 @@
               debounce: true,
             },
           ],
-=======
-            "name": [
-                "link",
-                "ln"
-            ],
-            "description": "Symlinks a tool version into mise",
-            "options": [
-                {
-                    "name": [
-                        "-f",
-                        "--force"
-                    ],
-                    "description": "Overwrite an existing tool version if it exists",
-                    "isRepeatable": false
-                }
-            ],
-            "args": [
-                {
-                    "name": "tool@version",
-                    "description": "Tool name and version to create a symlink for",
-                    "generators": toolVersionGenerator
-                },
-                {
-                    "name": "path",
-                    "description": "The local path to the tool version\ne.g.: ~/.nvm/versions/node/v20.0.0",
-                    "template": "filepaths"
-                }
-            ]
-        },
-        {
-            "name": [
-                "ls",
-                "list"
-            ],
-            "description": "List installed and active tool versions",
-            "options": [
-                {
-                    "name": [
-                        "-c",
-                        "--current"
-                    ],
-                    "description": "Only show tool versions currently specified in a mise.toml",
-                    "isRepeatable": false
-                },
-                {
-                    "name": [
-                        "-g",
-                        "--global"
-                    ],
-                    "description": "Only show tool versions currently specified in the global mise.toml",
-                    "isRepeatable": false
-                },
-                {
-                    "name": [
-                        "-i",
-                        "--installed"
-                    ],
-                    "description": "Only show tool versions that are installed (Hides tools defined in mise.toml but not installed)",
-                    "isRepeatable": false
-                },
-                {
-                    "name": [
-                        "-o",
-                        "--offline"
-                    ],
-                    "description": "Don't fetch information such as outdated versions",
-                    "isRepeatable": false
-                },
-                {
-                    "name": "--outdated",
-                    "description": "Display whether a version is outdated",
-                    "isRepeatable": false
-                },
-                {
-                    "name": [
-                        "-J",
-                        "--json"
-                    ],
-                    "description": "Output in JSON format",
-                    "isRepeatable": false
-                },
-                {
-                    "name": [
-                        "-m",
-                        "--missing"
-                    ],
-                    "description": "Display missing tool versions",
-                    "isRepeatable": false
-                },
-                {
-                    "name": "--prefix",
-                    "description": "Display versions matching this prefix",
-                    "isRepeatable": false,
-                    "args": {
-                        "name": "prefix",
-                        "generators": completionGeneratorTemplate(`mise ls-remote {{words[PREV]}}`)
-                    }
-                },
-                {
-                    "name": "--no-header",
-                    "description": "Don't display headers",
-                    "isRepeatable": false
-                }
-            ],
-            "args": {
-                "name": "installed_tool",
-                "description": "Only show tool versions from [TOOL]",
-                "isOptional": true,
-                "isVariadic": true,
-                "generators": completionGeneratorTemplate(`mise plugins --core --user`)
-            }
-        },
-        {
-            "name": "ls-remote",
-            "description": "List runtime versions available for install.",
-            "options": [
-                {
-                    "name": "--all",
-                    "description": "Show all installed plugins and versions",
-                    "isRepeatable": false
-                }
-            ],
-            "args": [
-                {
-                    "name": "tool@version",
-                    "description": "Tool to get versions for",
-                    "isOptional": true,
-                    "generators": toolVersionGenerator
-                },
-                {
-                    "name": "prefix",
-                    "description": "The version prefix to use when querying the latest version\nsame as the first argument after the \"@\"",
-                    "isOptional": true,
-                    "generators": completionGeneratorTemplate(`mise ls-remote {{words[PREV]}}`)
-                }
-            ]
-        },
-        {
-            "name": "outdated",
-            "description": "Shows outdated tool versions",
-            "options": [
-                {
-                    "name": [
-                        "-l",
-                        "--bump"
-                    ],
-                    "description": "Compares against the latest versions available, not what matches the current config",
-                    "isRepeatable": false
-                },
-                {
-                    "name": [
-                        "-J",
-                        "--json"
-                    ],
-                    "description": "Output in JSON format",
-                    "isRepeatable": false
-                },
-                {
-                    "name": "--no-header",
-                    "description": "Don't show table header",
-                    "isRepeatable": false
-                }
-            ],
-            "args": {
-                "name": "tool@version",
-                "description": "Tool(s) to show outdated versions for\ne.g.: node@20 python@3.10\nIf not specified, all tools in global and local configs will be shown",
-                "isOptional": true,
-                "isVariadic": true,
-                "generators": toolVersionGenerator
-            }
-        },
-        {
-            "name": [
-                "plugins",
-                "p"
-            ],
-            "description": "Manage plugins",
-            "subcommands": [
-                {
-                    "name": [
-                        "install",
-                        "i",
-                        "a",
-                        "add"
-                    ],
-                    "description": "Install a plugin",
-                    "options": [
-                        {
-                            "name": [
-                                "-f",
-                                "--force"
-                            ],
-                            "description": "Reinstall even if plugin exists",
-                            "isRepeatable": false
-                        },
-                        {
-                            "name": [
-                                "-a",
-                                "--all"
-                            ],
-                            "description": "Install all missing plugins\nThis will only install plugins that have matching shorthands.\ni.e.: they don't need the full git repo url",
-                            "isRepeatable": false
-                        },
-                        {
-                            "name": [
-                                "-v",
-                                "--verbose"
-                            ],
-                            "description": "Show installation output",
-                            "isRepeatable": true
-                        }
-                    ],
-                    "args": [
-                        {
-                            "name": "new_plugin",
-                            "description": "The name of the plugin to install\ne.g.: node, ruby\nCan specify multiple plugins: `mise plugins install node ruby python`",
-                            "isOptional": true,
-                            "generators": completionGeneratorTemplate(`mise plugins --all`)
-                        },
-                        {
-                            "name": "git_url",
-                            "description": "The git url of the plugin",
-                            "isOptional": true
-                        }
-                    ]
-                },
-                {
-                    "name": [
-                        "link",
-                        "ln"
-                    ],
-                    "description": "Symlinks a plugin into mise",
-                    "options": [
-                        {
-                            "name": [
-                                "-f",
-                                "--force"
-                            ],
-                            "description": "Overwrite existing plugin",
-                            "isRepeatable": false
-                        }
-                    ],
-                    "args": [
-                        {
-                            "name": "name",
-                            "description": "The name of the plugin\ne.g.: node, ruby"
-                        },
-                        {
-                            "name": "dir",
-                            "description": "The local path to the plugin\ne.g.: ./mise-node",
-                            "isOptional": true,
-                            "template": "folders"
-                        }
-                    ]
-                },
-                {
-                    "name": [
-                        "ls",
-                        "list"
-                    ],
-                    "description": "List installed plugins",
-                    "options": [
-                        {
-                            "name": [
-                                "-u",
-                                "--urls"
-                            ],
-                            "description": "Show the git url for each plugin\ne.g.: https://github.com/asdf-vm/asdf-nodejs.git",
-                            "isRepeatable": false
-                        }
-                    ]
-                },
-                {
-                    "name": [
-                        "ls-remote",
-                        "list-remote",
-                        "list-all"
-                    ],
-                    "description": "List all available remote plugins",
-                    "options": [
-                        {
-                            "name": [
-                                "-u",
-                                "--urls"
-                            ],
-                            "description": "Show the git url for each plugin e.g.: https://github.com/mise-plugins/mise-poetry.git",
-                            "isRepeatable": false
-                        },
-                        {
-                            "name": "--only-names",
-                            "description": "Only show the name of each plugin by default it will show a \"*\" next to installed plugins",
-                            "isRepeatable": false
-                        }
-                    ]
-                },
-                {
-                    "name": [
-                        "uninstall",
-                        "remove",
-                        "rm"
-                    ],
-                    "description": "Removes a plugin",
-                    "options": [
-                        {
-                            "name": [
-                                "-p",
-                                "--purge"
-                            ],
-                            "description": "Also remove the plugin's installs, downloads, and cache",
-                            "isRepeatable": false
-                        },
-                        {
-                            "name": [
-                                "-a",
-                                "--all"
-                            ],
-                            "description": "Remove all plugins",
-                            "isRepeatable": false
-                        }
-                    ],
-                    "args": {
-                        "name": "plugin",
-                        "description": "Plugin(s) to remove",
-                        "isOptional": true,
-                        "isVariadic": true,
-                        "generators": pluginGenerator
-                    }
-                },
-                {
-                    "name": [
-                        "update",
-                        "up",
-                        "upgrade"
-                    ],
-                    "description": "Updates a plugin to the latest version",
-                    "options": [
-                        {
-                            "name": [
-                                "-j",
-                                "--jobs"
-                            ],
-                            "description": "Number of jobs to run in parallel\nDefault: 4",
-                            "isRepeatable": false,
-                            "args": {
-                                "name": "jobs"
-                            }
-                        }
-                    ],
-                    "args": {
-                        "name": "plugin",
-                        "description": "Plugin(s) to update",
-                        "isOptional": true,
-                        "isVariadic": true,
-                        "generators": pluginGenerator
-                    }
-                }
-            ],
-            "options": [
-                {
-                    "name": [
-                        "-c",
-                        "--core"
-                    ],
-                    "description": "The built-in plugins only\nNormally these are not shown",
-                    "isRepeatable": false
-                },
-                {
-                    "name": "--user",
-                    "description": "List installed plugins",
-                    "isRepeatable": false
-                },
-                {
-                    "name": [
-                        "-u",
-                        "--urls"
-                    ],
-                    "description": "Show the git url for each plugin\ne.g.: https://github.com/asdf-vm/asdf-nodejs.git",
-                    "isRepeatable": false
-                }
-            ]
-        },
-        {
-            "name": "prune",
-            "description": "Delete unused versions of tools",
-            "options": [
-                {
-                    "name": [
-                        "-n",
-                        "--dry-run"
-                    ],
-                    "description": "Do not actually delete anything",
-                    "isRepeatable": false
-                },
-                {
-                    "name": "--configs",
-                    "description": "Prune only tracked and trusted configuration links that point to non-existent configurations",
-                    "isRepeatable": false
-                },
-                {
-                    "name": "--tools",
-                    "description": "Prune only unused versions of tools",
-                    "isRepeatable": false
-                }
-            ],
-            "args": {
-                "name": "installed_tool",
-                "description": "Prune only these tools",
-                "isOptional": true,
-                "isVariadic": true,
-                "generators": completionGeneratorTemplate(`mise plugins --core --user`)
-            }
-        },
-        {
-            "name": "registry",
-            "description": "List available tools to install",
-            "options": [
-                {
-                    "name": [
-                        "-b",
-                        "--backend"
-                    ],
-                    "description": "Show only tools for this backend",
-                    "isRepeatable": false,
-                    "args": {
-                        "name": "backend",
-                        "generators": completionGeneratorTemplate(`mise backends`)
-                    }
-                },
-                {
-                    "name": "--hide-aliased",
-                    "description": "Hide aliased tools",
-                    "isRepeatable": false
-                }
-            ],
-            "args": {
-                "name": "name",
-                "description": "Show only the specified tool's full name",
-                "isOptional": true
-            }
-        },
-        {
-            "name": "reshim",
-            "description": "Creates new shims based on bin paths from currently installed tools.",
-            "options": [
-                {
-                    "name": [
-                        "-f",
-                        "--force"
-                    ],
-                    "description": "Removes all shims before reshimming",
-                    "isRepeatable": false
-                }
-            ]
-        },
-        {
-            "name": [
-                "run",
-                "r"
-            ],
-            "description": "Run task(s)",
-            "options": [
-                {
-                    "name": [
-                        "-C",
-                        "--cd"
-                    ],
-                    "description": "Change to this directory before executing the command",
-                    "isRepeatable": false,
-                    "args": {
-                        "name": "cd"
-                    }
-                },
-                {
-                    "name": [
-                        "-c",
-                        "--continue-on-error"
-                    ],
-                    "description": "Continue running tasks even if one fails",
-                    "isRepeatable": false
-                },
-                {
-                    "name": [
-                        "-n",
-                        "--dry-run"
-                    ],
-                    "description": "Don't actually run the tasks(s), just print them in order of execution",
-                    "isRepeatable": false
-                },
-                {
-                    "name": [
-                        "-f",
-                        "--force"
-                    ],
-                    "description": "Force the tasks to run even if outputs are up to date",
-                    "isRepeatable": false
-                },
-                {
-                    "name": [
-                        "-s",
-                        "--shell"
-                    ],
-                    "description": "Shell to use to run toml tasks",
-                    "isRepeatable": false,
-                    "args": {
-                        "name": "shell"
-                    }
-                },
-                {
-                    "name": [
-                        "-t",
-                        "--tool"
-                    ],
-                    "description": "Tool(s) to run in addition to what is in mise.toml files e.g.: node@20 python@3.10",
-                    "isRepeatable": true,
-                    "args": {
-                        "name": "tool@version",
-                        "generators": toolVersionGenerator
-                    }
-                },
-                {
-                    "name": [
-                        "-j",
-                        "--jobs"
-                    ],
-                    "description": "Number of tasks to run in parallel\n[default: 4]\nConfigure with `jobs` config or `MISE_JOBS` env var",
-                    "isRepeatable": false,
-                    "args": {
-                        "name": "jobs"
-                    }
-                },
-                {
-                    "name": [
-                        "-r",
-                        "--raw"
-                    ],
-                    "description": "Read/write directly to stdin/stdout/stderr instead of by line\nConfigure with `raw` config or `MISE_RAW` env var",
-                    "isRepeatable": false
-                },
-                {
-                    "name": "--no-timings",
-                    "description": "Hides elapsed time after each task completes",
-                    "isRepeatable": false
-                },
-                {
-                    "name": [
-                        "-q",
-                        "--quiet"
-                    ],
-                    "description": "Don't show extra output",
-                    "isRepeatable": false
-                },
-                {
-                    "name": [
-                        "-S",
-                        "--silent"
-                    ],
-                    "description": "Don't show any output except for errors",
-                    "isRepeatable": false
-                },
-                {
-                    "name": [
-                        "-o",
-                        "--output"
-                    ],
-                    "description": "Change how tasks information is output when running tasks",
-                    "isRepeatable": false,
-                    "args": {
-                        "name": "output"
-                    }
-                }
-            ],
-            "generateSpec": usageGenerateSpec(["mise tasks --usage"]),
-            "cache": false
-        },
-        {
-            "name": "self-update",
-            "description": "Updates mise itself.",
-            "options": [
-                {
-                    "name": [
-                        "-f",
-                        "--force"
-                    ],
-                    "description": "Update even if already up to date",
-                    "isRepeatable": false
-                },
-                {
-                    "name": "--no-plugins",
-                    "description": "Disable auto-updating plugins",
-                    "isRepeatable": false
-                },
-                {
-                    "name": [
-                        "-y",
-                        "--yes"
-                    ],
-                    "description": "Skip confirmation prompt",
-                    "isRepeatable": false
-                }
-            ],
-            "args": {
-                "name": "version",
-                "description": "Update to a specific version",
-                "isOptional": true
-            }
-        },
-        {
-            "name": "set",
-            "description": "Set environment variables in mise.toml",
-            "options": [
-                {
-                    "name": "--file",
-                    "description": "The TOML file to update",
-                    "isRepeatable": false,
-                    "args": {
-                        "name": "file",
-                        "template": "filepaths"
-                    }
-                },
-                {
-                    "name": [
-                        "-g",
-                        "--global"
-                    ],
-                    "description": "Set the environment variable in the global config file",
-                    "isRepeatable": false
-                }
-            ],
-            "args": {
-                "name": "env_var",
-                "description": "Environment variable(s) to set\ne.g.: NODE_ENV=production",
-                "isOptional": true,
-                "isVariadic": true,
-                "generators": envVarGenerator,
-                "debounce": true
-            }
-        },
-        {
-            "name": "settings",
-            "description": "Manage settings",
-            "subcommands": [
-                {
-                    "name": "add",
-                    "description": "Adds a setting to the configuration file",
-                    "options": [
-                        {
-                            "name": [
-                                "-l",
-                                "--local"
-                            ],
-                            "description": "Use the local config file instead of the global one",
-                            "isRepeatable": false
-                        }
-                    ],
-                    "args": [
-                        {
-                            "name": "setting",
-                            "description": "The setting to set",
-                            "generators": settingsGenerator
-                        },
-                        {
-                            "name": "value",
-                            "description": "The value to set"
-                        }
-                    ]
-                },
-                {
-                    "name": "get",
-                    "description": "Show a current setting",
-                    "options": [
-                        {
-                            "name": [
-                                "-l",
-                                "--local"
-                            ],
-                            "description": "Use the local config file instead of the global one",
-                            "isRepeatable": false
-                        }
-                    ],
-                    "args": {
-                        "name": "setting",
-                        "description": "The setting to show",
-                        "generators": settingsGenerator
-                    }
-                },
-                {
-                    "name": [
-                        "ls",
-                        "list"
-                    ],
-                    "description": "Show current settings",
-                    "options": [
-                        {
-                            "name": [
-                                "-a",
-                                "--all"
-                            ],
-                            "description": "List all settings",
-                            "isRepeatable": false
-                        },
-                        {
-                            "name": [
-                                "-l",
-                                "--local"
-                            ],
-                            "description": "Use the local config file instead of the global one",
-                            "isRepeatable": false
-                        },
-                        {
-                            "name": [
-                                "-J",
-                                "--json"
-                            ],
-                            "description": "Output in JSON format",
-                            "isRepeatable": false
-                        },
-                        {
-                            "name": "--json-extended",
-                            "description": "Output in JSON format with sources",
-                            "isRepeatable": false
-                        },
-                        {
-                            "name": [
-                                "-T",
-                                "--toml"
-                            ],
-                            "description": "Output in TOML format",
-                            "isRepeatable": false
-                        }
-                    ],
-                    "args": {
-                        "name": "setting",
-                        "description": "Name of setting",
-                        "isOptional": true,
-                        "generators": settingsGenerator
-                    }
-                },
-                {
-                    "name": [
-                        "set",
-                        "create"
-                    ],
-                    "description": "Add/update a setting",
-                    "options": [
-                        {
-                            "name": [
-                                "-l",
-                                "--local"
-                            ],
-                            "description": "Use the local config file instead of the global one",
-                            "isRepeatable": false
-                        }
-                    ],
-                    "args": [
-                        {
-                            "name": "setting",
-                            "description": "The setting to set",
-                            "generators": settingsGenerator
-                        },
-                        {
-                            "name": "value",
-                            "description": "The value to set"
-                        }
-                    ]
-                },
-                {
-                    "name": [
-                        "unset",
-                        "rm",
-                        "remove",
-                        "delete",
-                        "del"
-                    ],
-                    "description": "Clears a setting",
-                    "options": [
-                        {
-                            "name": [
-                                "-l",
-                                "--local"
-                            ],
-                            "description": "Use the local config file instead of the global one",
-                            "isRepeatable": false
-                        }
-                    ],
-                    "args": {
-                        "name": "key",
-                        "description": "The setting to remove"
-                    }
-                }
-            ],
-            "options": [
-                {
-                    "name": [
-                        "-a",
-                        "--all"
-                    ],
-                    "description": "List all settings",
-                    "isRepeatable": false
-                },
-                {
-                    "name": [
-                        "-l",
-                        "--local"
-                    ],
-                    "description": "Use the local config file instead of the global one",
-                    "isRepeatable": false
-                },
-                {
-                    "name": [
-                        "-J",
-                        "--json"
-                    ],
-                    "description": "Output in JSON format",
-                    "isRepeatable": false
-                },
-                {
-                    "name": "--json-extended",
-                    "description": "Output in JSON format with sources",
-                    "isRepeatable": false
-                },
-                {
-                    "name": [
-                        "-T",
-                        "--toml"
-                    ],
-                    "description": "Output in TOML format",
-                    "isRepeatable": false
-                }
-            ],
-            "args": [
-                {
-                    "name": "setting",
-                    "description": "Name of setting",
-                    "isOptional": true,
-                    "generators": settingsGenerator
-                },
-                {
-                    "name": "value",
-                    "description": "Setting value to set",
-                    "isOptional": true
-                }
-            ]
-        },
-        {
-            "name": [
-                "shell",
-                "sh"
-            ],
-            "description": "Sets a tool version for the current session.",
-            "options": [
-                {
-                    "name": [
-                        "-j",
-                        "--jobs"
-                    ],
-                    "description": "Number of jobs to run in parallel\n[default: 4]",
-                    "isRepeatable": false,
-                    "args": {
-                        "name": "jobs"
-                    }
-                },
-                {
-                    "name": "--raw",
-                    "description": "Directly pipe stdin/stdout/stderr from plugin to user Sets --jobs=1",
-                    "isRepeatable": false
-                },
-                {
-                    "name": [
-                        "-u",
-                        "--unset"
-                    ],
-                    "description": "Removes a previously set version",
-                    "isRepeatable": false
-                }
-            ],
-            "args": {
-                "name": "tool@version",
-                "description": "Tool(s) to use",
-                "isVariadic": true,
-                "generators": toolVersionGenerator
-            }
-        },
-        {
-            "name": "sync",
-            "description": "Synchronize tools from other version managers with mise",
-            "subcommands": [
-                {
-                    "name": "node",
-                    "description": "Symlinks all tool versions from an external tool into mise",
-                    "options": [
-                        {
-                            "name": "--brew",
-                            "description": "Get tool versions from Homebrew",
-                            "isRepeatable": false
-                        },
-                        {
-                            "name": "--nvm",
-                            "description": "Get tool versions from nvm",
-                            "isRepeatable": false
-                        },
-                        {
-                            "name": "--nodenv",
-                            "description": "Get tool versions from nodenv",
-                            "isRepeatable": false
-                        }
-                    ]
-                },
-                {
-                    "name": "python",
-                    "description": "Symlinks all tool versions from an external tool into mise",
-                    "options": [
-                        {
-                            "name": "--pyenv",
-                            "description": "Get tool versions from pyenv",
-                            "isRepeatable": false
-                        },
-                        {
-                            "name": "--uv",
-                            "description": "Sync tool versions with uv (2-way sync)",
-                            "isRepeatable": false
-                        }
-                    ]
-                },
-                {
-                    "name": "ruby",
-                    "description": "Symlinks all ruby tool versions from an external tool into mise",
-                    "options": [
-                        {
-                            "name": "--brew",
-                            "description": "Get tool versions from Homebrew",
-                            "isRepeatable": false
-                        }
-                    ]
-                }
-            ]
-        },
-        {
-            "name": [
-                "tasks",
-                "t"
-            ],
-            "description": "Manage tasks",
-            "subcommands": [
-                {
-                    "name": "add",
-                    "description": "Create a new task",
-                    "options": [
-                        {
-                            "name": "--description",
-                            "description": "Description of the task",
-                            "isRepeatable": false,
-                            "args": {
-                                "name": "description"
-                            }
-                        },
-                        {
-                            "name": [
-                                "-a",
-                                "--alias"
-                            ],
-                            "description": "Other names for the task",
-                            "isRepeatable": true,
-                            "args": {
-                                "name": "alias",
-                                "generators": aliasGenerator
-                            }
-                        },
-                        {
-                            "name": "--depends-post",
-                            "description": "Dependencies to run after the task runs",
-                            "isRepeatable": true,
-                            "args": {
-                                "name": "depends_post"
-                            }
-                        },
-                        {
-                            "name": [
-                                "-w",
-                                "--wait-for"
-                            ],
-                            "description": "Wait for these tasks to complete if they are to run",
-                            "isRepeatable": true,
-                            "args": {
-                                "name": "wait_for"
-                            }
-                        },
-                        {
-                            "name": [
-                                "-D",
-                                "--dir"
-                            ],
-                            "description": "Run the task in a specific directory",
-                            "isRepeatable": false,
-                            "args": {
-                                "name": "dir",
-                                "template": "folders"
-                            }
-                        },
-                        {
-                            "name": [
-                                "-H",
-                                "--hide"
-                            ],
-                            "description": "Hide the task from `mise task` and completions",
-                            "isRepeatable": false
-                        },
-                        {
-                            "name": [
-                                "-r",
-                                "--raw"
-                            ],
-                            "description": "Directly connect stdin/stdout/stderr",
-                            "isRepeatable": false
-                        },
-                        {
-                            "name": [
-                                "-s",
-                                "--sources"
-                            ],
-                            "description": "Glob patterns of files this task uses as input",
-                            "isRepeatable": true,
-                            "args": {
-                                "name": "sources"
-                            }
-                        },
-                        {
-                            "name": "--outputs",
-                            "description": "Glob patterns of files this task creates, to skip if they are not modified",
-                            "isRepeatable": true,
-                            "args": {
-                                "name": "outputs"
-                            }
-                        },
-                        {
-                            "name": "--shell",
-                            "description": "Run the task in a specific shell",
-                            "isRepeatable": false,
-                            "args": {
-                                "name": "shell"
-                            }
-                        },
-                        {
-                            "name": [
-                                "-q",
-                                "--quiet"
-                            ],
-                            "description": "Do not print the command before running",
-                            "isRepeatable": false
-                        },
-                        {
-                            "name": "--silent",
-                            "description": "Do not print the command or its output",
-                            "isRepeatable": false
-                        },
-                        {
-                            "name": [
-                                "-d",
-                                "--depends"
-                            ],
-                            "description": "Add dependencies to the task",
-                            "isRepeatable": true,
-                            "args": {
-                                "name": "depends"
-                            }
-                        },
-                        {
-                            "name": "--run-windows",
-                            "description": "Command to run on windows",
-                            "isRepeatable": false,
-                            "args": {
-                                "name": "run_windows"
-                            }
-                        },
-                        {
-                            "name": [
-                                "-f",
-                                "--file"
-                            ],
-                            "description": "Create a file task instead of a toml task",
-                            "isRepeatable": false
-                        }
-                    ],
-                    "args": [
-                        {
-                            "name": "task",
-                            "description": "Tasks name to add",
-                            "generators": simpleTaskGenerator
-                        },
-                        {
-                            "name": "run",
-                            "isOptional": true,
-                            "isVariadic": true
-                        }
-                    ]
-                },
-                {
-                    "name": "deps",
-                    "description": "Display a tree visualization of a dependency graph",
-                    "options": [
-                        {
-                            "name": "--hidden",
-                            "description": "Show hidden tasks",
-                            "isRepeatable": false
-                        },
-                        {
-                            "name": "--dot",
-                            "description": "Display dependencies in DOT format",
-                            "isRepeatable": false
-                        }
-                    ],
-                    "args": {
-                        "name": "tasks",
-                        "description": "Tasks to show dependencies for\nCan specify multiple tasks by separating with spaces\ne.g.: mise tasks deps lint test check",
-                        "isOptional": true,
-                        "isVariadic": true
-                    }
-                },
-                {
-                    "name": "edit",
-                    "description": "Edit a tasks with $EDITOR",
-                    "options": [
-                        {
-                            "name": [
-                                "-p",
-                                "--path"
-                            ],
-                            "description": "Display the path to the tasks instead of editing it",
-                            "isRepeatable": false
-                        }
-                    ],
-                    "args": {
-                        "name": "task",
-                        "description": "Tasks to edit",
-                        "generators": simpleTaskGenerator
-                    }
-                },
-                {
-                    "name": "info",
-                    "description": "Get information about a task",
-                    "options": [
-                        {
-                            "name": [
-                                "-J",
-                                "--json"
-                            ],
-                            "description": "Output in JSON format",
-                            "isRepeatable": false
-                        }
-                    ],
-                    "args": {
-                        "name": "task",
-                        "description": "Name of the task to get information about",
-                        "generators": simpleTaskGenerator
-                    }
-                },
-                {
-                    "name": "ls",
-                    "description": "List available tasks to execute\nThese may be included from the config file or from the project's .mise/tasks directory\nmise will merge all tasks from all parent directories into this list.",
-                    "options": [
-                        {
-                            "name": "--no-header",
-                            "description": "Do not print table header",
-                            "isRepeatable": false
-                        },
-                        {
-                            "name": [
-                                "-x",
-                                "--extended"
-                            ],
-                            "description": "Show all columns",
-                            "isRepeatable": false
-                        },
-                        {
-                            "name": "--hidden",
-                            "description": "Show hidden tasks",
-                            "isRepeatable": false
-                        },
-                        {
-                            "name": "--sort",
-                            "description": "Sort by column. Default is name.",
-                            "isRepeatable": false,
-                            "args": {
-                                "name": "column",
-                                "suggestions": [
-                                    "name",
-                                    "alias",
-                                    "description",
-                                    "source"
-                                ]
-                            }
-                        },
-                        {
-                            "name": "--sort-order",
-                            "description": "Sort order. Default is asc.",
-                            "isRepeatable": false,
-                            "args": {
-                                "name": "sort_order",
-                                "suggestions": [
-                                    "asc",
-                                    "desc"
-                                ]
-                            }
-                        },
-                        {
-                            "name": [
-                                "-J",
-                                "--json"
-                            ],
-                            "description": "Output in JSON format",
-                            "isRepeatable": false
-                        }
-                    ]
-                },
-                {
-                    "name": [
-                        "run",
-                        "r"
-                    ],
-                    "description": "Run task(s)",
-                    "options": [
-                        {
-                            "name": [
-                                "-C",
-                                "--cd"
-                            ],
-                            "description": "Change to this directory before executing the command",
-                            "isRepeatable": false,
-                            "args": {
-                                "name": "cd"
-                            }
-                        },
-                        {
-                            "name": [
-                                "-c",
-                                "--continue-on-error"
-                            ],
-                            "description": "Continue running tasks even if one fails",
-                            "isRepeatable": false
-                        },
-                        {
-                            "name": [
-                                "-n",
-                                "--dry-run"
-                            ],
-                            "description": "Don't actually run the tasks(s), just print them in order of execution",
-                            "isRepeatable": false
-                        },
-                        {
-                            "name": [
-                                "-f",
-                                "--force"
-                            ],
-                            "description": "Force the tasks to run even if outputs are up to date",
-                            "isRepeatable": false
-                        },
-                        {
-                            "name": [
-                                "-s",
-                                "--shell"
-                            ],
-                            "description": "Shell to use to run toml tasks",
-                            "isRepeatable": false,
-                            "args": {
-                                "name": "shell"
-                            }
-                        },
-                        {
-                            "name": [
-                                "-t",
-                                "--tool"
-                            ],
-                            "description": "Tool(s) to run in addition to what is in mise.toml files e.g.: node@20 python@3.10",
-                            "isRepeatable": true,
-                            "args": {
-                                "name": "tool@version",
-                                "generators": toolVersionGenerator
-                            }
-                        },
-                        {
-                            "name": [
-                                "-j",
-                                "--jobs"
-                            ],
-                            "description": "Number of tasks to run in parallel\n[default: 4]\nConfigure with `jobs` config or `MISE_JOBS` env var",
-                            "isRepeatable": false,
-                            "args": {
-                                "name": "jobs"
-                            }
-                        },
-                        {
-                            "name": [
-                                "-r",
-                                "--raw"
-                            ],
-                            "description": "Read/write directly to stdin/stdout/stderr instead of by line\nConfigure with `raw` config or `MISE_RAW` env var",
-                            "isRepeatable": false
-                        },
-                        {
-                            "name": "--no-timings",
-                            "description": "Hides elapsed time after each task completes",
-                            "isRepeatable": false
-                        },
-                        {
-                            "name": [
-                                "-q",
-                                "--quiet"
-                            ],
-                            "description": "Don't show extra output",
-                            "isRepeatable": false
-                        },
-                        {
-                            "name": [
-                                "-S",
-                                "--silent"
-                            ],
-                            "description": "Don't show any output except for errors",
-                            "isRepeatable": false
-                        },
-                        {
-                            "name": [
-                                "-o",
-                                "--output"
-                            ],
-                            "description": "Change how tasks information is output when running tasks",
-                            "isRepeatable": false,
-                            "args": {
-                                "name": "output"
-                            }
-                        }
-                    ],
-                    "args": [
-                        {
-                            "name": "task",
-                            "description": "Tasks to run\nCan specify multiple tasks by separating with `:::`\ne.g.: mise run task1 arg1 arg2 ::: task2 arg1 arg2",
-                            "isOptional": true,
-                            "generators": simpleTaskGenerator
-                        },
-                        {
-                            "name": "args",
-                            "description": "Arguments to pass to the tasks. Use \":::\" to separate tasks",
-                            "isOptional": true,
-                            "isVariadic": true
-                        }
-                    ],
-                    "generateSpec": usageGenerateSpec(["mise tasks --usage"]),
-                    "cache": false
-                }
-            ],
-            "options": [
-                {
-                    "name": "--no-header",
-                    "description": "Do not print table header",
-                    "isRepeatable": false
-                },
-                {
-                    "name": [
-                        "-x",
-                        "--extended"
-                    ],
-                    "description": "Show all columns",
-                    "isRepeatable": false
-                },
-                {
-                    "name": "--hidden",
-                    "description": "Show hidden tasks",
-                    "isRepeatable": false
-                },
-                {
-                    "name": "--sort",
-                    "description": "Sort by column. Default is name.",
-                    "isRepeatable": false,
-                    "args": {
-                        "name": "column",
-                        "suggestions": [
-                            "name",
-                            "alias",
-                            "description",
-                            "source"
-                        ]
-                    }
-                },
-                {
-                    "name": "--sort-order",
-                    "description": "Sort order. Default is asc.",
-                    "isRepeatable": false,
-                    "args": {
-                        "name": "sort_order",
-                        "suggestions": [
-                            "asc",
-                            "desc"
-                        ]
-                    }
-                },
-                {
-                    "name": [
-                        "-J",
-                        "--json"
-                    ],
-                    "description": "Output in JSON format",
-                    "isRepeatable": false
-                }
-            ],
-            "args": {
-                "name": "task",
-                "description": "Task name to get info of",
-                "isOptional": true,
-                "generators": simpleTaskGenerator
-            }
-        },
-        {
-            "name": "tool",
-            "description": "Gets information about a tool",
-            "options": [
-                {
-                    "name": [
-                        "-J",
-                        "--json"
-                    ],
-                    "description": "Output in JSON format",
-                    "isRepeatable": false
-                },
-                {
-                    "name": "--backend",
-                    "description": "Only show backend field",
-                    "isRepeatable": false
-                },
-                {
-                    "name": "--description",
-                    "description": "Only show description field",
-                    "isRepeatable": false
-                },
-                {
-                    "name": "--installed",
-                    "description": "Only show installed versions",
-                    "isRepeatable": false
-                },
-                {
-                    "name": "--active",
-                    "description": "Only show active versions",
-                    "isRepeatable": false
-                },
-                {
-                    "name": "--requested",
-                    "description": "Only show requested versions",
-                    "isRepeatable": false
-                },
-                {
-                    "name": "--config-source",
-                    "description": "Only show config source",
-                    "isRepeatable": false
-                },
-                {
-                    "name": "--tool-options",
-                    "description": "Only show tool options",
-                    "isRepeatable": false
-                }
-            ],
-            "args": {
-                "name": "tool",
-                "description": "Tool name to get information about",
-                "generators": completionGeneratorTemplate(`mise registry --complete`)
-            }
-        },
-        {
-            "name": "trust",
-            "description": "Marks a config file as trusted",
-            "options": [
-                {
-                    "name": [
-                        "-a",
-                        "--all"
-                    ],
-                    "description": "Trust all config files in the current directory and its parents",
-                    "isRepeatable": false
-                },
-                {
-                    "name": "--ignore",
-                    "description": "Do not trust this config and ignore it in the future",
-                    "isRepeatable": false
-                },
-                {
-                    "name": "--untrust",
-                    "description": "No longer trust this config, will prompt in the future",
-                    "isRepeatable": false
-                },
-                {
-                    "name": "--show",
-                    "description": "Show the trusted status of config files from the current directory and its parents.\nDoes not trust or untrust any files.",
-                    "isRepeatable": false
-                }
-            ],
-            "args": {
-                "name": "config_file",
-                "description": "The config file to trust",
-                "isOptional": true,
-                "template": "filepaths",
-                "generators": configPathGenerator
-            }
-        },
-        {
-            "name": "uninstall",
-            "description": "Removes installed tool versions",
-            "options": [
-                {
-                    "name": [
-                        "-a",
-                        "--all"
-                    ],
-                    "description": "Delete all installed versions",
-                    "isRepeatable": false
-                },
-                {
-                    "name": [
-                        "-n",
-                        "--dry-run"
-                    ],
-                    "description": "Do not actually delete anything",
-                    "isRepeatable": false
-                }
-            ],
-            "args": {
-                "name": "installed_tool@version",
-                "description": "Tool(s) to remove",
-                "isOptional": true,
-                "isVariadic": true
-            }
-        },
-        {
-            "name": "unset",
-            "description": "Remove environment variable(s) from the config file.",
-            "options": [
-                {
-                    "name": [
-                        "-f",
-                        "--file"
-                    ],
-                    "description": "Specify a file to use instead of `mise.toml`",
-                    "isRepeatable": false,
-                    "args": {
-                        "name": "file",
-                        "template": "filepaths"
-                    }
-                },
-                {
-                    "name": [
-                        "-g",
-                        "--global"
-                    ],
-                    "description": "Use the global config file",
-                    "isRepeatable": false
-                }
-            ],
-            "args": {
-                "name": "env_key",
-                "description": "Environment variable(s) to remove\ne.g.: NODE_ENV",
-                "isOptional": true,
-                "isVariadic": true,
-                "generators": completionGeneratorTemplate(`mise set --complete`)
-            }
-        },
-        {
-            "name": [
-                "unuse",
-                "rm",
-                "remove"
-            ],
-            "description": "Removes installed tool versions from mise.toml",
-            "options": [
-                {
-                    "name": "--no-prune",
-                    "description": "Do not also prune the installed version",
-                    "isRepeatable": false
-                },
-                {
-                    "name": "--global",
-                    "description": "Remove tool from global config",
-                    "isRepeatable": false
-                }
-            ],
-            "args": {
-                "name": "installed_tool@version",
-                "description": "Tool(s) to remove",
-                "isVariadic": true
-            }
->>>>>>> 4e34333f
         },
         {
           name: ["ls", "list"],
@@ -2613,10 +573,11 @@
             name: "tool",
             description: "Show aliases for <TOOL>",
             isOptional: true,
-          },
-        },
-        {
-<<<<<<< HEAD
+            generators: completionGeneratorTemplate(`mise registry --complete`),
+            debounce: true,
+          },
+        },
+        {
           name: ["set", "add", "create"],
           description: "Add/update an alias for a plugin",
           args: [
@@ -2638,464 +599,6 @@
             },
           ],
         },
-=======
-            "name": [
-                "watch",
-                "w"
-            ],
-            "description": "Run task(s) and watch for changes to rerun it",
-            "options": [
-                {
-                    "name": [
-                        "-w",
-                        "--watch"
-                    ],
-                    "description": "Watch a specific file or directory",
-                    "isRepeatable": true,
-                    "args": {
-                        "name": "path",
-                        "template": "filepaths"
-                    }
-                },
-                {
-                    "name": [
-                        "-W",
-                        "--watch-non-recursive"
-                    ],
-                    "description": "Watch a specific directory, non-recursively",
-                    "isRepeatable": true,
-                    "args": {
-                        "name": "path",
-                        "template": "filepaths"
-                    }
-                },
-                {
-                    "name": [
-                        "-F",
-                        "--watch-file"
-                    ],
-                    "description": "Watch files and directories from a file",
-                    "isRepeatable": false,
-                    "args": {
-                        "name": "path",
-                        "template": "filepaths"
-                    }
-                },
-                {
-                    "name": [
-                        "-c",
-                        "--clear"
-                    ],
-                    "description": "Clear screen before running command",
-                    "isRepeatable": false,
-                    "args": {
-                        "name": "mode",
-                        "suggestions": [
-                            "clear",
-                            "reset"
-                        ]
-                    }
-                },
-                {
-                    "name": [
-                        "-o",
-                        "--on-busy-update"
-                    ],
-                    "description": "What to do when receiving events while the command is running",
-                    "isRepeatable": false,
-                    "args": {
-                        "name": "mode",
-                        "suggestions": [
-                            "queue",
-                            "do-nothing",
-                            "restart",
-                            "signal"
-                        ]
-                    }
-                },
-                {
-                    "name": [
-                        "-r",
-                        "--restart"
-                    ],
-                    "description": "Restart the process if it's still running",
-                    "isRepeatable": false
-                },
-                {
-                    "name": [
-                        "-s",
-                        "--signal"
-                    ],
-                    "description": "Send a signal to the process when it's still running",
-                    "isRepeatable": false,
-                    "args": {
-                        "name": "signal"
-                    }
-                },
-                {
-                    "name": "--stop-signal",
-                    "description": "Signal to send to stop the command",
-                    "isRepeatable": false,
-                    "args": {
-                        "name": "signal"
-                    }
-                },
-                {
-                    "name": "--stop-timeout",
-                    "description": "Time to wait for the command to exit gracefully",
-                    "isRepeatable": false,
-                    "args": {
-                        "name": "timeout"
-                    }
-                },
-                {
-                    "name": "--map-signal",
-                    "description": "Translate signals from the OS to signals to send to the command",
-                    "isRepeatable": true,
-                    "args": {
-                        "name": "signal:signal"
-                    }
-                },
-                {
-                    "name": [
-                        "-d",
-                        "--debounce"
-                    ],
-                    "description": "Time to wait for new events before taking action",
-                    "isRepeatable": false,
-                    "args": {
-                        "name": "timeout"
-                    }
-                },
-                {
-                    "name": "--stdin-quit",
-                    "description": "Exit when stdin closes",
-                    "isRepeatable": false
-                },
-                {
-                    "name": "--no-vcs-ignore",
-                    "description": "Don't load gitignores",
-                    "isRepeatable": false
-                },
-                {
-                    "name": "--no-project-ignore",
-                    "description": "Don't load project-local ignores",
-                    "isRepeatable": false
-                },
-                {
-                    "name": "--no-global-ignore",
-                    "description": "Don't load global ignores",
-                    "isRepeatable": false
-                },
-                {
-                    "name": "--no-default-ignore",
-                    "description": "Don't use internal default ignores",
-                    "isRepeatable": false
-                },
-                {
-                    "name": "--no-discover-ignore",
-                    "description": "Don't discover ignore files at all",
-                    "isRepeatable": false
-                },
-                {
-                    "name": "--ignore-nothing",
-                    "description": "Don't ignore anything at all",
-                    "isRepeatable": false
-                },
-                {
-                    "name": [
-                        "-p",
-                        "--postpone"
-                    ],
-                    "description": "Wait until first change before running command",
-                    "isRepeatable": false
-                },
-                {
-                    "name": "--delay-run",
-                    "description": "Sleep before running the command",
-                    "isRepeatable": false,
-                    "args": {
-                        "name": "duration"
-                    }
-                },
-                {
-                    "name": "--poll",
-                    "description": "Poll for filesystem changes",
-                    "isRepeatable": false,
-                    "args": {
-                        "name": "interval"
-                    }
-                },
-                {
-                    "name": "--shell",
-                    "description": "Use a different shell",
-                    "isRepeatable": false,
-                    "args": {
-                        "name": "shell"
-                    }
-                },
-                {
-                    "name": "-n",
-                    "description": "Shorthand for '--shell=none'",
-                    "isRepeatable": false
-                },
-                {
-                    "name": "--emit-events-to",
-                    "description": "Configure event emission",
-                    "isRepeatable": false,
-                    "args": {
-                        "name": "mode",
-                        "suggestions": [
-                            "environment",
-                            "stdio",
-                            "file",
-                            "json-stdio",
-                            "json-file",
-                            "none"
-                        ]
-                    }
-                },
-                {
-                    "name": "--only-emit-events",
-                    "description": "Only emit events to stdout, run no commands",
-                    "isRepeatable": false
-                },
-                {
-                    "name": [
-                        "-E",
-                        "--env"
-                    ],
-                    "description": "Add env vars to the command",
-                    "isRepeatable": true,
-                    "args": {
-                        "name": "key=value"
-                    }
-                },
-                {
-                    "name": "--wrap-process",
-                    "description": "Configure how the process is wrapped",
-                    "isRepeatable": false,
-                    "args": {
-                        "name": "mode",
-                        "suggestions": [
-                            "group",
-                            "session",
-                            "none"
-                        ]
-                    }
-                },
-                {
-                    "name": [
-                        "-N",
-                        "--notify"
-                    ],
-                    "description": "Alert when commands start and end",
-                    "isRepeatable": false
-                },
-                {
-                    "name": "--color",
-                    "description": "When to use terminal colours",
-                    "isRepeatable": false,
-                    "args": {
-                        "name": "mode",
-                        "suggestions": [
-                            "auto",
-                            "always",
-                            "never"
-                        ]
-                    }
-                },
-                {
-                    "name": "--timings",
-                    "description": "Print how long the command took to run",
-                    "isRepeatable": false
-                },
-                {
-                    "name": [
-                        "-q",
-                        "--quiet"
-                    ],
-                    "description": "Don't print starting and stopping messages",
-                    "isRepeatable": false
-                },
-                {
-                    "name": "--bell",
-                    "description": "Ring the terminal bell on command completion",
-                    "isRepeatable": false
-                },
-                {
-                    "name": "--project-origin",
-                    "description": "Set the project origin",
-                    "isRepeatable": false,
-                    "args": {
-                        "name": "directory",
-                        "template": "folders"
-                    }
-                },
-                {
-                    "name": "--workdir",
-                    "description": "Set the working directory",
-                    "isRepeatable": false,
-                    "args": {
-                        "name": "directory",
-                        "template": "folders"
-                    }
-                },
-                {
-                    "name": [
-                        "-e",
-                        "--exts"
-                    ],
-                    "description": "Filename extensions to filter to",
-                    "isRepeatable": true,
-                    "args": {
-                        "name": "extensions"
-                    }
-                },
-                {
-                    "name": [
-                        "-f",
-                        "--filter"
-                    ],
-                    "description": "Filename patterns to filter to",
-                    "isRepeatable": true,
-                    "args": {
-                        "name": "pattern"
-                    }
-                },
-                {
-                    "name": "--filter-file",
-                    "description": "Files to load filters from",
-                    "isRepeatable": true,
-                    "args": {
-                        "name": "path",
-                        "template": "filepaths"
-                    }
-                },
-                {
-                    "name": [
-                        "-J",
-                        "--filter-prog"
-                    ],
-                    "description": "[experimental] Filter programs",
-                    "isRepeatable": true,
-                    "args": {
-                        "name": "expression"
-                    }
-                },
-                {
-                    "name": [
-                        "-i",
-                        "--ignore"
-                    ],
-                    "description": "Filename patterns to filter out",
-                    "isRepeatable": true,
-                    "args": {
-                        "name": "pattern"
-                    }
-                },
-                {
-                    "name": "--ignore-file",
-                    "description": "Files to load ignores from",
-                    "isRepeatable": true,
-                    "args": {
-                        "name": "path",
-                        "template": "filepaths"
-                    }
-                },
-                {
-                    "name": "--fs-events",
-                    "description": "Filesystem events to filter to",
-                    "isRepeatable": true,
-                    "args": {
-                        "name": "events",
-                        "suggestions": [
-                            "access",
-                            "create",
-                            "remove",
-                            "rename",
-                            "modify",
-                            "metadata"
-                        ]
-                    }
-                },
-                {
-                    "name": "--no-meta",
-                    "description": "Don't emit fs events for metadata changes",
-                    "isRepeatable": false
-                },
-                {
-                    "name": "--print-events",
-                    "description": "Print events that trigger actions",
-                    "isRepeatable": false
-                },
-                {
-                    "name": "--manual",
-                    "description": "Show the manual page",
-                    "isRepeatable": false
-                }
-            ],
-            "args": [
-                {
-                    "name": "task",
-                    "description": "Tasks to run\nCan specify multiple tasks by separating with `:::`\ne.g.: `mise run task1 arg1 arg2 ::: task2 arg1 arg2`",
-                    "isOptional": true,
-                    "generators": simpleTaskGenerator
-                },
-                {
-                    "name": "args",
-                    "description": "Task and arguments to run",
-                    "isOptional": true,
-                    "isVariadic": true
-                }
-            ]
-        },
-        {
-            "name": "where",
-            "description": "Display the installation path for a tool",
-            "args": {
-                "name": "tool@version",
-                "description": "Tool(s) to look up\ne.g.: ruby@3\nif \"@<PREFIX>\" is specified, it will show the latest installed version\nthat matches the prefix\notherwise, it will show the current, active installed version",
-                "generators": toolVersionGenerator
-            }
-        },
-        {
-            "name": "which",
-            "description": "Shows the path that a tool's bin points to.",
-            "options": [
-                {
-                    "name": "--plugin",
-                    "description": "Show the plugin name instead of the path",
-                    "isRepeatable": false
-                },
-                {
-                    "name": "--version",
-                    "description": "Show the version instead of the path",
-                    "isRepeatable": false
-                },
-                {
-                    "name": [
-                        "-t",
-                        "--tool"
-                    ],
-                    "description": "Use a specific tool@version\ne.g.: `mise which npm --tool=node@20`",
-                    "isRepeatable": false,
-                    "args": {
-                        "name": "tool@version",
-                        "generators": toolVersionGenerator
-                    }
-                }
-            ],
-            "args": {
-                "name": "bin_name",
-                "description": "The bin to look up",
-                "isOptional": true,
-                "generators": completionGeneratorTemplate(`mise which --complete`)
-            }
-        }
-    ],
-    "options": [
->>>>>>> 4e34333f
         {
           name: ["unset", "rm", "remove", "delete", "del"],
           description: "Clears an alias for a plugin",
@@ -3855,11 +1358,11 @@
         },
       ],
       args: {
-        name: "plugin",
-        description: "Only show tool versions from [PLUGIN]",
+        name: "installed_tool",
+        description: "Only show tool versions from [TOOL]",
         isOptional: true,
         isVariadic: true,
-        generators: pluginGenerator,
+        generators: completionGeneratorTemplate(`mise plugins --core --user`),
         debounce: true,
       },
     },
@@ -4112,6 +1615,8 @@
         description: "Prune only these tools",
         isOptional: true,
         isVariadic: true,
+        generators: completionGeneratorTemplate(`mise plugins --core --user`),
+        debounce: true,
       },
     },
     {
@@ -4124,6 +1629,8 @@
           isRepeatable: false,
           args: {
             name: "backend",
+            generators: completionGeneratorTemplate(`mise backends`),
+            debounce: true,
           },
         },
         {
@@ -4286,7 +1793,7 @@
         },
       ],
       args: {
-        name: "env_vars",
+        name: "env_var",
         description:
           "Environment variable(s) to set\ne.g.: NODE_ENV=production",
         isOptional: true,
@@ -4347,7 +1854,7 @@
           options: [
             {
               name: ["-a", "--all"],
-              description: "Display settings set to the default",
+              description: "List all settings",
               isRepeatable: false,
             },
             {
@@ -4374,7 +1881,7 @@
           ],
           args: {
             name: "setting",
-            description: "List keys under this key",
+            description: "Name of setting",
             isOptional: true,
             generators: settingsGenerator,
             debounce: true,
@@ -4451,7 +1958,7 @@
       args: [
         {
           name: "setting",
-          description: "Setting name to get/set",
+          description: "Name of setting",
           isOptional: true,
           generators: settingsGenerator,
           debounce: true,
@@ -4992,8 +2499,10 @@
         },
       ],
       args: {
-        name: "backend",
+        name: "tool",
         description: "Tool name to get information about",
+        generators: completionGeneratorTemplate(`mise registry --complete`),
+        debounce: true,
       },
     },
     {
@@ -5052,8 +2561,6 @@
         description: "Tool(s) to remove",
         isOptional: true,
         isVariadic: true,
-        generators: installedToolVersionGenerator,
-        debounce: true,
       },
     },
     {
@@ -5076,10 +2583,12 @@
         },
       ],
       args: {
-        name: "keys",
+        name: "env_key",
         description: "Environment variable(s) to remove\ne.g.: NODE_ENV",
         isOptional: true,
         isVariadic: true,
+        generators: completionGeneratorTemplate(`mise set --complete`),
+        debounce: true,
       },
     },
     {
@@ -5101,8 +2610,6 @@
         name: "installed_tool@version",
         description: "Tool(s) to remove",
         isVariadic: true,
-        generators: installedToolVersionGenerator,
-        debounce: true,
       },
     },
     {
@@ -5569,7 +3076,7 @@
         {
           name: "task",
           description:
-            "Tasks to run\nCan specify multiple tasks by separating with `:::`\ne.g.: mise run task1 arg1 arg2 ::: task2 arg1 arg2",
+            "Tasks to run\nCan specify multiple tasks by separating with `:::`\ne.g.: `mise run task1 arg1 arg2 ::: task2 arg1 arg2`",
           isOptional: true,
           generators: simpleTaskGenerator,
           debounce: true,
@@ -5622,6 +3129,9 @@
       args: {
         name: "bin_name",
         description: "The bin to look up",
+        isOptional: true,
+        generators: completionGeneratorTemplate(`mise which --complete`),
+        debounce: true,
       },
     },
   ],
