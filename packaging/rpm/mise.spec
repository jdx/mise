--- conflicted
+++ resolved
@@ -1,21 +1,3 @@
-<<<<<<< HEAD
-%global debug_package %{nil}
-%global _missing_build_ids_terminate_build 0
-
-Name:           mise
-Version:        2025.7.17
-Release:        1%{?dist}
-Summary:        The front-end to your dev env
-
-License:        MIT
-URL:            https://mise.jdx.dev
-Source0:        https://github.com/jdx/mise/archive/v%{version}/mise-%{version}.tar.gz
-
-BuildRequires:  rust >= 1.85
-BuildRequires:  cargo
-BuildRequires:  gcc
-BuildRequires:  git
-=======
 Summary: The front-end to your dev env
 Name: mise
 Version: 2025.7.20
@@ -25,54 +7,15 @@
 License: MIT
 Packager: @jdx
 BuildRoot: /root/mise
->>>>>>> 4e2a3be7
 
 %description
-mise is a development environment setup tool that manages runtime versions,
-environment variables, and tasks. It's a replacement for tools like nvm, rbenv,
-pyenv, etc. and works with any language.
-
-%prep
-%autosetup
-
-%build
-cargo build --release --bin mise
+mise is a polyglot runtime manager
 
 %install
-mkdir -p %{buildroot}%{_bindir}
-cp target/release/mise %{buildroot}%{_bindir}/
-
-# Install man page if available
-if [ -f man/man1/mise.1 ]; then
-  mkdir -p %{buildroot}%{_mandir}/man1
-  cp man/man1/mise.1 %{buildroot}%{_mandir}/man1/
-fi
-
-# Install shell completions
-mkdir -p %{buildroot}%{_datadir}/bash-completion/completions
-if [ -f completions/mise.bash ]; then
-  cp completions/mise.bash %{buildroot}%{_datadir}/bash-completion/completions/mise
-fi
-
-mkdir -p %{buildroot}%{_datadir}/zsh/site-functions
-if [ -f completions/_mise ]; then
-  cp completions/_mise %{buildroot}%{_datadir}/zsh/site-functions/
-fi
-
-mkdir -p %{buildroot}%{_datadir}/fish/vendor_completions.d
-if [ -f completions/mise.fish ]; then
-  cp completions/mise.fish %{buildroot}%{_datadir}/fish/vendor_completions.d/
-fi
+mkdir -p %{buildroot}/usr/bin/
+cp /root/mise/target/release/mise %{buildroot}/usr/bin
+cp /root/mise/man/man1/mise.1 %{buildroot}/%{_mandir}/man1
 
 %files
-%license LICENSE
-%doc README.md
-%{_bindir}/mise
-%{_mandir}/man1/mise.1*
-%{_datadir}/bash-completion/completions/mise
-%{_datadir}/zsh/site-functions/_mise
-%{_datadir}/fish/vendor_completions.d/mise.fish
-
-%changelog
-* Mon Jan 20 2025 mise Release Bot <noreply@mise.jdx.dev> - 2025.7.17-1
-- New upstream release 2025.7.17+/usr/bin/mise
+%{_mandir}/man1/mise.1